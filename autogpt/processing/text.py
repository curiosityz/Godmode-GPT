--- conflicted
+++ resolved
@@ -1,33 +1,23 @@
 """Text processing functions"""
-<<<<<<< HEAD
 from typing import Dict, Generator, Optional
 
 import spacy
 from selenium.webdriver.remote.webdriver import WebDriver
 
 from autogpt import token_counter
-=======
-from typing import Generator, Optional, Dict
-# from selenium.webdriver.remote.webdriver import WebDriver
-from autogpt.memory import get_memory
->>>>>>> b5e9dab8
 from autogpt.config import Config
 from autogpt.llm_utils import create_chat_completion
 from autogpt.memory import get_memory
 
-<<<<<<< HEAD
-CFG = Config()
+global_config = Config()
 
 
 def split_text(
     text: str,
-    max_length: int = CFG.browse_chunk_max_length,
-    model: str = CFG.fast_llm_model,
+    max_length: int = global_config.browse_chunk_max_length,
+    model: str = global_config.fast_llm_model,
     question: str = "",
 ) -> Generator[str, None, None]:
-=======
-def split_text(text: str, max_length: int = 8192) -> Generator[str, None, None]:
->>>>>>> b5e9dab8
     """Split text into chunks of a maximum length
 
     Args:
@@ -41,7 +31,7 @@
         ValueError: If the text is longer than the maximum length
     """
     flatened_paragraphs = " ".join(text.split("\n"))
-    nlp = spacy.load(CFG.browse_spacy_language_model)
+    nlp = spacy.load(global_config.browse_spacy_language_model)
     nlp.add_pipe("sentencizer")
     doc = nlp(flatened_paragraphs)
     sentences = [sent.text.strip() for sent in doc.sents]
@@ -83,7 +73,7 @@
 
 
 def summarize_text(
-    url: str, text: str, question: str, cfg: Config, driver: None = None
+    url: str, text: str, question: str, cfg: Config
 ) -> str:
     """Summarize text using the OpenAI API
 
@@ -99,32 +89,25 @@
     if not text:
         return "Error: No text to summarize"
 
-    model = CFG.fast_llm_model
+    model = cfg.fast_llm_model
     text_length = len(text)
     print(f"Text length: {text_length} characters")
 
     summaries = []
     chunks = list(
         split_text(
-            text, max_length=CFG.browse_chunk_max_length, model=model, question=question
+            text, max_length=cfg.browse_chunk_max_length, model=model, question=question
         ),
     )
     scroll_ratio = 1 / len(chunks)
 
     for i, chunk in enumerate(chunks):
-        # if driver:
-        #     scroll_to_percentage(driver, scroll_ratio * i)
         print(f"Adding chunk {i + 1} / {len(chunks)} to memory")
 
         memory_to_add = f"Source: {url}\n" f"Raw content part#{i + 1}: {chunk}"
 
-<<<<<<< HEAD
-        memory = get_memory(CFG)
+        memory = get_memory(cfg)
         memory.add(memory_to_add)
-=======
-        MEMORY = get_memory(cfg)
-        MEMORY.add(memory_to_add)
->>>>>>> b5e9dab8
 
         messages = [create_message(chunk, question)]
         tokens_for_chunk = token_counter.count_message_tokens(messages, model)
@@ -133,15 +116,9 @@
         )
 
         summary = create_chat_completion(
-<<<<<<< HEAD
             model=model,
             messages=messages,
-=======
-            model=cfg.fast_llm_model,
-            messages=messages,
-            max_tokens=cfg.browse_summary_max_token,
             cfg=cfg,
->>>>>>> b5e9dab8
         )
         summaries.append(summary)
         print(
@@ -158,15 +135,9 @@
     messages = [create_message(combined_summary, question)]
 
     return create_chat_completion(
-<<<<<<< HEAD
         model=model,
         messages=messages,
-=======
-        model=cfg.fast_llm_model,
-        messages=messages,
-        max_tokens=cfg.browse_summary_max_token,
         cfg=cfg,
->>>>>>> b5e9dab8
     )
 
 
