""" Text to speech module """
import threading
from threading import Semaphore

from autogpt.config import Config
from autogpt.speech.base import VoiceBase
from autogpt.speech.brian import BrianSpeech
from autogpt.speech.eleven_labs import ElevenLabsSpeech
from autogpt.speech.gtts import GTTSVoice
from autogpt.speech.macos_tts import MacOSTTS

<<<<<<< HEAD
_QUEUE_SEMAPHORE = Semaphore(
=======

global_config = Config()
DEFAULT_VOICE_ENGINE = GTTSVoice()
VOICE_ENGINE = None
if global_config.elevenlabs_api_key:
    VOICE_ENGINE = ElevenLabsSpeech()
elif global_config.use_mac_os_tts == "True":
    VOICE_ENGINE = MacOSTTS()
elif global_config.use_brian_tts == "True":
    VOICE_ENGINE = BrianSpeech()
else:
    VOICE_ENGINE = GTTSVoice()


QUEUE_SEMAPHORE = Semaphore(
>>>>>>> b5e9dab8
    1
)  # The amount of sounds to queue before blocking the main thread


def say_text(text: str, voice_index: int = 0) -> None:
    """Speak the given text using the given voice index"""
    cfg = Config()
    default_voice_engine, voice_engine = _get_voice_engine(cfg)

    def speak() -> None:
        success = voice_engine.say(text, voice_index)
        if not success:
            default_voice_engine.say(text)

        _QUEUE_SEMAPHORE.release()

    _QUEUE_SEMAPHORE.acquire(True)
    thread = threading.Thread(target=speak)
    thread.start()


def _get_voice_engine(config: Config) -> tuple[VoiceBase, VoiceBase]:
    """Get the voice engine to use for the given configuration"""
    default_voice_engine = GTTSVoice()
    if config.elevenlabs_api_key:
        voice_engine = ElevenLabsSpeech()
    elif config.use_mac_os_tts == "True":
        voice_engine = MacOSTTS()
    elif config.use_brian_tts == "True":
        voice_engine = BrianSpeech()
    else:
        voice_engine = GTTSVoice()

    return default_voice_engine, voice_engine<|MERGE_RESOLUTION|>--- conflicted
+++ resolved
@@ -9,31 +9,14 @@
 from autogpt.speech.gtts import GTTSVoice
 from autogpt.speech.macos_tts import MacOSTTS
 
-<<<<<<< HEAD
 _QUEUE_SEMAPHORE = Semaphore(
-=======
-
-global_config = Config()
-DEFAULT_VOICE_ENGINE = GTTSVoice()
-VOICE_ENGINE = None
-if global_config.elevenlabs_api_key:
-    VOICE_ENGINE = ElevenLabsSpeech()
-elif global_config.use_mac_os_tts == "True":
-    VOICE_ENGINE = MacOSTTS()
-elif global_config.use_brian_tts == "True":
-    VOICE_ENGINE = BrianSpeech()
-else:
-    VOICE_ENGINE = GTTSVoice()
-
-
-QUEUE_SEMAPHORE = Semaphore(
->>>>>>> b5e9dab8
     1
 )  # The amount of sounds to queue before blocking the main thread
 
 
 def say_text(text: str, voice_index: int = 0) -> None:
     """Speak the given text using the given voice index"""
+    return
     cfg = Config()
     default_voice_engine, voice_engine = _get_voice_engine(cfg)
 
