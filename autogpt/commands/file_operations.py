"""File operations for AutoGPT"""
from __future__ import annotations

import os
import os.path
from typing import Generator

import requests
from colorama import Back, Fore
from requests.adapters import HTTPAdapter, Retry

from autogpt.commands.command import command
from autogpt.config import Config
from autogpt.spinner import Spinner
from autogpt.utils import readable_file_size
<<<<<<< HEAD

CFG = Config()


def check_duplicate_operation(operation: str, filename: str) -> bool:
    """Check if the operation has already been performed on the given file

    Args:
        operation (str): The operation to check for
        filename (str): The name of the file to check for

    Returns:
        bool: True if the operation has already been performed on the file
    """
    log_content = read_file(CFG.file_logger_path)
    log_entry = f"{operation}: {filename}\n"
    return log_entry in log_content


def log_operation(operation: str, filename: str) -> None:
    """Log the file operation to the file_logger.txt

    Args:
        operation (str): The operation to log
        filename (str): The name of the file the operation was performed on
    """
    log_entry = f"{operation}: {filename}\n"
    append_to_file(CFG.file_logger_path, log_entry, should_log=False)

=======
from autogpt.workspace import path_in_workspace
>>>>>>> b5e9dab8

def split_file(
    content: str, max_length: int = 4000, overlap: int = 0
) -> Generator[str, None, None]:
    """
    Split text into chunks of a specified maximum length with a specified overlap
    between chunks.

    :param content: The input text to be split into chunks
    :param max_length: The maximum length of each chunk,
        default is 4000 (about 1k token)
    :param overlap: The number of overlapping characters between chunks,
        default is no overlap
    :return: A generator yielding chunks of text
    """
    start = 0
    content_length = len(content)

    while start < content_length:
        end = start + max_length
        if end + overlap < content_length:
            chunk = content[start : end + overlap - 1]
        else:
            chunk = content[start:content_length]

            # Account for the case where the last chunk is shorter than the overlap, so it has already been consumed
            if len(chunk) <= overlap:
                break

        yield chunk
        start += max_length - overlap


<<<<<<< HEAD
@command("read_file", "Read file", '"filename": "<filename>"')
def read_file(filename: str) -> str:
    """Read a file and return the contents

    Args:
        filename (str): The name of the file to read

    Returns:
        str: The contents of the file
    """
    try:
        with open(filename, "r", encoding="utf-8") as f:
            content = f.read()
        return content
    except Exception as e:
        return f"Error: {str(e)}"


def ingest_file(
    filename: str, memory, max_length: int = 4000, overlap: int = 200
) -> None:
    """
    Ingest a file by reading its content, splitting it into chunks with a specified
    maximum length and overlap, and adding the chunks to the memory storage.

    :param filename: The name of the file to ingest
    :param memory: An object with an add() method to store the chunks in memory
    :param max_length: The maximum length of each chunk, default is 4000
    :param overlap: The number of overlapping characters between chunks, default is 200
    """
    try:
        print(f"Working with file {filename}")
        content = read_file(filename)
        content_length = len(content)
        print(f"File length: {content_length} characters")

        chunks = list(split_file(content, max_length=max_length, overlap=overlap))

        num_chunks = len(chunks)
        for i, chunk in enumerate(chunks):
            print(f"Ingesting chunk {i + 1} / {num_chunks} into memory")
            memory_to_add = (
                f"Filename: {filename}\n" f"Content part#{i + 1}/{num_chunks}: {chunk}"
            )

            memory.add(memory_to_add)

        print(f"Done ingesting {num_chunks} chunks from {filename}.")
    except Exception as e:
        print(f"Error while ingesting file '{filename}': {str(e)}")


@command("write_to_file", "Write to file", '"filename": "<filename>", "text": "<text>"')
def write_to_file(filename: str, text: str) -> str:
    """Write text to a file

    Args:
        filename (str): The name of the file to write to
        text (str): The text to write to the file

    Returns:
        str: A message indicating success or failure
    """
    if check_duplicate_operation("write", filename):
        return "Error: File has already been updated."
    try:
        directory = os.path.dirname(filename)
        os.makedirs(directory, exist_ok=True)
        with open(filename, "w", encoding="utf-8") as f:
            f.write(text)
        log_operation("write", filename)
        return "File written to successfully."
    except Exception as e:
        return f"Error: {str(e)}"


@command(
    "append_to_file", "Append to file", '"filename": "<filename>", "text": "<text>"'
)
def append_to_file(filename: str, text: str, should_log: bool = True) -> str:
    """Append text to a file

    Args:
        filename (str): The name of the file to append to
        text (str): The text to append to the file
        should_log (bool): Should log output

    Returns:
        str: A message indicating success or failure
    """
    try:
        directory = os.path.dirname(filename)
        os.makedirs(directory, exist_ok=True)
        with open(filename, "a") as f:
            f.write(text)

        if should_log:
            log_operation("append", filename)

        return "Text appended successfully."
    except Exception as e:
        return f"Error: {str(e)}"


@command("delete_file", "Delete file", '"filename": "<filename>"')
def delete_file(filename: str) -> str:
    """Delete a file

    Args:
        filename (str): The name of the file to delete

    Returns:
        str: A message indicating success or failure
    """
    if check_duplicate_operation("delete", filename):
        return "Error: File has already been deleted."
    try:
        os.remove(filename)
        log_operation("delete", filename)
        return "File deleted successfully."
    except Exception as e:
        return f"Error: {str(e)}"


@command("search_files", "Search Files", '"directory": "<directory>"')
def search_files(directory: str) -> list[str]:
    """Search for files in a directory

    Args:
        directory (str): The directory to search in

    Returns:
        list[str]: A list of files found in the directory
    """
    found_files = []

    for root, _, files in os.walk(directory):
        for file in files:
            if file.startswith("."):
                continue
            relative_path = os.path.relpath(
                os.path.join(root, file), CFG.workspace_path
            )
            found_files.append(relative_path)

    return found_files


@command(
    "download_file",
    "Download File",
    '"url": "<url>", "filename": "<filename>"',
    CFG.allow_downloads,
    "Error: You do not have user authorization to download files locally.",
)
=======
>>>>>>> b5e9dab8
def download_file(url, filename):
    """Downloads a file
    Args:
        url (str): URL of the file to download
        filename (str): Filename to save the file as
    """
<<<<<<< HEAD
=======
    return
    safe_filename = path_in_workspace(filename)
>>>>>>> b5e9dab8
    try:
        directory = os.path.dirname(filename)
        os.makedirs(directory, exist_ok=True)
        message = f"{Fore.YELLOW}Downloading file from {Back.LIGHTBLUE_EX}{url}{Back.RESET}{Fore.RESET}"
        with Spinner(message) as spinner:
            session = requests.Session()
            retry = Retry(total=3, backoff_factor=1, status_forcelist=[502, 503, 504])
            adapter = HTTPAdapter(max_retries=retry)
            session.mount("http://", adapter)
            session.mount("https://", adapter)

            total_size = 0
            downloaded_size = 0

            with session.get(url, allow_redirects=True, stream=True) as r:
                r.raise_for_status()
                total_size = int(r.headers.get("Content-Length", 0))
                downloaded_size = 0

                with open(filename, "wb") as f:
                    for chunk in r.iter_content(chunk_size=8192):
                        f.write(chunk)
                        downloaded_size += len(chunk)

                        # Update the progress message
                        progress = f"{readable_file_size(downloaded_size)} / {readable_file_size(total_size)}"
                        spinner.update_message(f"{message} {progress}")

            return f'Successfully downloaded and locally stored file: "{filename}"! (Size: {readable_file_size(total_size)})'
    except requests.HTTPError as e:
        return f"Got an HTTP Error whilst trying to download file: {e}"
    except Exception as e:
        return "Error: " + str(e)

from autogpt.api_utils import get_file, list_files, write_file


def read_file(agent_id, filename):
    """Read a file and return the contents"""
    try:
        return get_file(filename, agent_id)
    except Exception as e:
        return "Error: " + str(e)


def write_to_file(agent_id, filename, text):
    """Write text to a file"""
    try:
        write_file(text, filename, agent_id)
        return "File written to successfully."
    except Exception as e:
        return "Error: " + str(e)


def append_to_file(agent_id, filename, text):
    """Append text to a file"""
    try:
        prevtxt = get_file(filename, agent_id)
        write_file(prevtxt + "\n" + text, filename, agent_id)

        return "Text appended successfully."
    except Exception as e:
        return "Error: " + str(e)


def delete_file(agent_id, filename):
    """Delete a file"""
    # no-op for simplicity
    return "File deleted successfully."


def search_files(agent_id):
    """Search for files in a directory"""
    try:
        return list_files(agent_id)
    except Exception as e:
        return "Error: " + str(e)<|MERGE_RESOLUTION|>--- conflicted
+++ resolved
@@ -1,6 +1,7 @@
 """File operations for AutoGPT"""
 from __future__ import annotations
 
+from autogpt.api_utils import get_file, list_files, write_file
 import os
 import os.path
 from typing import Generator
@@ -13,39 +14,6 @@
 from autogpt.config import Config
 from autogpt.spinner import Spinner
 from autogpt.utils import readable_file_size
-<<<<<<< HEAD
-
-CFG = Config()
-
-
-def check_duplicate_operation(operation: str, filename: str) -> bool:
-    """Check if the operation has already been performed on the given file
-
-    Args:
-        operation (str): The operation to check for
-        filename (str): The name of the file to check for
-
-    Returns:
-        bool: True if the operation has already been performed on the file
-    """
-    log_content = read_file(CFG.file_logger_path)
-    log_entry = f"{operation}: {filename}\n"
-    return log_entry in log_content
-
-
-def log_operation(operation: str, filename: str) -> None:
-    """Log the file operation to the file_logger.txt
-
-    Args:
-        operation (str): The operation to log
-        filename (str): The name of the file the operation was performed on
-    """
-    log_entry = f"{operation}: {filename}\n"
-    append_to_file(CFG.file_logger_path, log_entry, should_log=False)
-
-=======
-from autogpt.workspace import path_in_workspace
->>>>>>> b5e9dab8
 
 def split_file(
     content: str, max_length: int = 4000, overlap: int = 0
@@ -79,9 +47,8 @@
         start += max_length - overlap
 
 
-<<<<<<< HEAD
 @command("read_file", "Read file", '"filename": "<filename>"')
-def read_file(filename: str) -> str:
+def read_file(agent_id, filename) -> str:
     """Read a file and return the contents
 
     Args:
@@ -91,11 +58,9 @@
         str: The contents of the file
     """
     try:
-        with open(filename, "r", encoding="utf-8") as f:
-            content = f.read()
-        return content
-    except Exception as e:
-        return f"Error: {str(e)}"
+        return get_file(filename, agent_id)
+    except Exception as e:
+        return "Error: " + str(e)
 
 
 def ingest_file(
@@ -133,7 +98,7 @@
 
 
 @command("write_to_file", "Write to file", '"filename": "<filename>", "text": "<text>"')
-def write_to_file(filename: str, text: str) -> str:
+def write_to_file(agent_id, filename, text):
     """Write text to a file
 
     Args:
@@ -143,23 +108,19 @@
     Returns:
         str: A message indicating success or failure
     """
-    if check_duplicate_operation("write", filename):
-        return "Error: File has already been updated."
-    try:
-        directory = os.path.dirname(filename)
-        os.makedirs(directory, exist_ok=True)
-        with open(filename, "w", encoding="utf-8") as f:
-            f.write(text)
-        log_operation("write", filename)
+
+    """Write text to a file"""
+    try:
+        write_file(text, filename, agent_id)
         return "File written to successfully."
     except Exception as e:
-        return f"Error: {str(e)}"
+        return "Error: " + str(e)
 
 
 @command(
     "append_to_file", "Append to file", '"filename": "<filename>", "text": "<text>"'
 )
-def append_to_file(filename: str, text: str, should_log: bool = True) -> str:
+def append_to_file(agent_id, filename, text: str):
     """Append text to a file
 
     Args:
@@ -170,18 +131,15 @@
     Returns:
         str: A message indicating success or failure
     """
-    try:
-        directory = os.path.dirname(filename)
-        os.makedirs(directory, exist_ok=True)
-        with open(filename, "a") as f:
-            f.write(text)
-
-        if should_log:
-            log_operation("append", filename)
+
+    """Append text to a file"""
+    try:
+        prevtxt = get_file(filename, agent_id)
+        write_file(prevtxt + "\n" + text, filename, agent_id)
 
         return "Text appended successfully."
     except Exception as e:
-        return f"Error: {str(e)}"
+        return "Error: " + str(e)
 
 
 @command("delete_file", "Delete file", '"filename": "<filename>"')
@@ -194,6 +152,7 @@
     Returns:
         str: A message indicating success or failure
     """
+    return "File deleted"
     if check_duplicate_operation("delete", filename):
         return "Error: File has already been deleted."
     try:
@@ -205,7 +164,7 @@
 
 
 @command("search_files", "Search Files", '"directory": "<directory>"')
-def search_files(directory: str) -> list[str]:
+def search_files(agent_id):
     """Search for files in a directory
 
     Args:
@@ -214,7 +173,11 @@
     Returns:
         list[str]: A list of files found in the directory
     """
-    found_files = []
+    """Search for files in a directory"""
+    try:
+        return list_files(agent_id)
+    except Exception as e:
+        return "Error: " + str(e)
 
     for root, _, files in os.walk(directory):
         for file in files:
@@ -235,19 +198,13 @@
     CFG.allow_downloads,
     "Error: You do not have user authorization to download files locally.",
 )
-=======
->>>>>>> b5e9dab8
 def download_file(url, filename):
     """Downloads a file
     Args:
         url (str): URL of the file to download
         filename (str): Filename to save the file as
     """
-<<<<<<< HEAD
-=======
     return
-    safe_filename = path_in_workspace(filename)
->>>>>>> b5e9dab8
     try:
         directory = os.path.dirname(filename)
         os.makedirs(directory, exist_ok=True)
@@ -282,46 +239,3 @@
     except Exception as e:
         return "Error: " + str(e)
 
-from autogpt.api_utils import get_file, list_files, write_file
-
-
-def read_file(agent_id, filename):
-    """Read a file and return the contents"""
-    try:
-        return get_file(filename, agent_id)
-    except Exception as e:
-        return "Error: " + str(e)
-
-
-def write_to_file(agent_id, filename, text):
-    """Write text to a file"""
-    try:
-        write_file(text, filename, agent_id)
-        return "File written to successfully."
-    except Exception as e:
-        return "Error: " + str(e)
-
-
-def append_to_file(agent_id, filename, text):
-    """Append text to a file"""
-    try:
-        prevtxt = get_file(filename, agent_id)
-        write_file(prevtxt + "\n" + text, filename, agent_id)
-
-        return "Text appended successfully."
-    except Exception as e:
-        return "Error: " + str(e)
-
-
-def delete_file(agent_id, filename):
-    """Delete a file"""
-    # no-op for simplicity
-    return "File deleted successfully."
-
-
-def search_files(agent_id):
-    """Search for files in a directory"""
-    try:
-        return list_files(agent_id)
-    except Exception as e:
-        return "Error: " + str(e)