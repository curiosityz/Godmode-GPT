--- conflicted
+++ resolved
@@ -7,16 +7,12 @@
 from autogpt.llm_utils import call_ai_function
 
 
-<<<<<<< HEAD
 @command(
     "improve_code",
     "Get Improved Code",
     '"suggestions": "<list_of_suggestions>", "code": "<full_code_string>"',
 )
-def improve_code(suggestions: list[str], code: str) -> str:
-=======
 def improve_code(suggestions: list[str], code: str, cfg: Config) -> str:
->>>>>>> b5e9dab8
     """
     A function that takes in code and suggestions and returns a response from create
       chat completion api call.
