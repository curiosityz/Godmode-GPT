"""Git operations for autogpt"""
<<<<<<< HEAD
from git.repo import Repo

from autogpt.commands.command import command
=======
# import git
>>>>>>> b5e9dab8
from autogpt.config import Config
from autogpt.url_utils.validators import validate_url

global_config = Config()


@command(
    "clone_repository",
    "Clone Repository",
    '"repository_url": "<repository_url>", "clone_path": "<clone_path>"',
    CFG.github_username and CFG.github_api_key,
    "Configure github_username and github_api_key.",
)
@validate_url
def clone_repository(repository_url: str, clone_path: str) -> str:
    """Clone a GitHub repository locally.

    Args:
        repository_url (str): The URL of the repository to clone.
        clone_path (str): The path to clone the repository to.

    Returns:
<<<<<<< HEAD
        str: The result of the clone operation.
    """
    split_url = repository_url.split("//")
    auth_repo_url = f"//{CFG.github_username}:{CFG.github_api_key}@".join(split_url)
=======
        str: The result of the clone operation"""
    split_url = repo_url.split("//")
    auth_repo_url = f"//{global_config.github_username}:{global_config.github_api_key}@".join(split_url)
    safe_clone_path = path_in_workspace(clone_path)
>>>>>>> b5e9dab8
    try:
        Repo.clone_from(auth_repo_url, clone_path)
        return f"""Cloned {repository_url} to {clone_path}"""
    except Exception as e:
        return f"Error: {str(e)}"<|MERGE_RESOLUTION|>--- conflicted
+++ resolved
@@ -1,11 +1,7 @@
 """Git operations for autogpt"""
-<<<<<<< HEAD
-from git.repo import Repo
+# from git.repo import Repo
 
 from autogpt.commands.command import command
-=======
-# import git
->>>>>>> b5e9dab8
 from autogpt.config import Config
 from autogpt.url_utils.validators import validate_url
 
@@ -16,7 +12,7 @@
     "clone_repository",
     "Clone Repository",
     '"repository_url": "<repository_url>", "clone_path": "<clone_path>"',
-    CFG.github_username and CFG.github_api_key,
+    global_config.github_username and global_config.github_api_key,
     "Configure github_username and github_api_key.",
 )
 @validate_url
@@ -28,17 +24,10 @@
         clone_path (str): The path to clone the repository to.
 
     Returns:
-<<<<<<< HEAD
         str: The result of the clone operation.
     """
     split_url = repository_url.split("//")
-    auth_repo_url = f"//{CFG.github_username}:{CFG.github_api_key}@".join(split_url)
-=======
-        str: The result of the clone operation"""
-    split_url = repo_url.split("//")
     auth_repo_url = f"//{global_config.github_username}:{global_config.github_api_key}@".join(split_url)
-    safe_clone_path = path_in_workspace(clone_path)
->>>>>>> b5e9dab8
     try:
         Repo.clone_from(auth_repo_url, clone_path)
         return f"""Cloned {repository_url} to {clone_path}"""
