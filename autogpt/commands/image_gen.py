--- conflicted
+++ resolved
@@ -27,16 +27,9 @@
     filename = f"{CFG.workspace_path}/{str(uuid.uuid4())}.jpg"
 
     # DALL-E
-<<<<<<< HEAD
-    if CFG.image_provider == "dalle":
-        return generate_image_with_dalle(prompt, filename, size)
-    # HuggingFace
-    elif CFG.image_provider == "huggingface":
-=======
     if global_config.image_provider == "dalle":
         return generate_image_with_dalle(prompt, filename)
     elif global_config.image_provider == "sd":
->>>>>>> b5e9dab8
         return generate_image_with_hf(prompt, filename)
     # SD WebUI
     elif CFG.image_provider == "sdwebui":
@@ -61,14 +54,10 @@
         raise ValueError(
             "You need to set your Hugging Face API token in the config file."
         )
-<<<<<<< HEAD
     headers = {
-        "Authorization": f"Bearer {CFG.huggingface_api_token}",
+        "Authorization": f"Bearer {global_config.huggingface_api_token}",
         "X-Use-Cache": "false",
     }
-=======
-    headers = {"Authorization": f"Bearer {global_config.huggingface_api_token}"}
->>>>>>> b5e9dab8
 
     response = requests.post(
         API_URL,
@@ -97,18 +86,7 @@
     Returns:
         str: The filename of the image
     """
-<<<<<<< HEAD
-
-    # Check for supported image sizes
-    if size not in [256, 512, 1024]:
-        closest = min([256, 512, 1024], key=lambda x: abs(x - size))
-        print(
-            f"DALL-E only supports image sizes of 256x256, 512x512, or 1024x1024. Setting to {closest}, was {size}."
-        )
-        size = closest
-=======
     openai.api_key = global_config.openai_api_key
->>>>>>> b5e9dab8
 
     response = openai.Image.create(
         prompt=prompt,
