from __future__ import annotations
<<<<<<< HEAD

import functools
import time
from typing import List, Optional
=======
import time
from typing import List, Dict, Optional
>>>>>>> b5e9dab8

import openai
from colorama import Fore, Style
from openai.error import APIError, RateLimitError, Timeout

<<<<<<< HEAD
from autogpt.api_manager import ApiManager
from autogpt.config import Config
from autogpt.logs import logger
from autogpt.types.openai import Message


def retry_openai_api(
    num_retries: int = 10,
    backoff_base: float = 2.0,
    warn_user: bool = True,
):
    """Retry an OpenAI API call.

    Args:
        num_retries int: Number of retries. Defaults to 10.
        backoff_base float: Base for exponential backoff. Defaults to 2.
        warn_user bool: Whether to warn the user. Defaults to True.
    """
    retry_limit_msg = f"{Fore.RED}Error: " f"Reached rate limit, passing...{Fore.RESET}"
    api_key_error_msg = (
        f"Please double check that you have setup a "
        f"{Fore.CYAN + Style.BRIGHT}PAID{Style.RESET_ALL} OpenAI API Account. You can "
        f"read more here: {Fore.CYAN}https://significant-gravitas.github.io/Auto-GPT/setup/#getting-an-api-key{Fore.RESET}"
    )
    backoff_msg = (
        f"{Fore.RED}Error: API Bad gateway. Waiting {{backoff}} seconds...{Fore.RESET}"
    )

    def _wrapper(func):
        @functools.wraps(func)
        def _wrapped(*args, **kwargs):
            user_warned = not warn_user
            num_attempts = num_retries + 1  # +1 for the first attempt
            for attempt in range(1, num_attempts + 1):
                try:
                    return func(*args, **kwargs)

                except RateLimitError:
                    if attempt == num_attempts:
                        raise

                    logger.debug(retry_limit_msg)
                    if not user_warned:
                        logger.double_check(api_key_error_msg)
                        user_warned = True

                except APIError as e:
                    if (e.http_status != 502) or (attempt == num_attempts):
                        raise

                backoff = backoff_base ** (attempt + 2)
                logger.debug(backoff_msg.format(backoff=backoff))
                time.sleep(backoff)

        return _wrapped

    return _wrapper


=======
>>>>>>> b5e9dab8
def call_ai_function(
    function: str, args: List[str], description: str, cfg: object, model: str | None = None
) -> str:
    """Call an AI function

    This is a magic function that can do anything with no-code. See
    https://github.com/Torantulino/AI-Functions for more info.

    Args:
        function (str): The function to call
        args (list): The arguments to pass to the function
        description (str): The description of the function
        model (str, optional): The model to use. Defaults to None.

    Returns:
        str: The response from the function
    """
    cfg = Config()
    if model is None:
        model = cfg.smart_llm_model
    # For each arg, if any are None, convert to "None":
    args = [str(arg) if arg is not None else "None" for arg in args]
    # parse args to comma separated string
<<<<<<< HEAD
    args: str = ", ".join(args)
    messages: List[Message] = [
=======
    sargs = ", ".join(args)
    messages = [
>>>>>>> b5e9dab8
        {
            "role": "system",
            "content": f"You are now the following python function: ```# {description}"
            f"\n{function}```\n\nOnly respond with your `return` value.",
        },
        {"role": "user", "content": sargs},
    ]

    return create_chat_completion(model=model, messages=messages, temperature=0, cfg=cfg)


# Overly simple abstraction until we create something better
# simple retry mechanism when getting a rate error or a bad gateway
def create_chat_completion(
<<<<<<< HEAD
    messages: List[Message],  # type: ignore
    model: Optional[str] = None,
    temperature: float = None,
    max_tokens: Optional[int] = None,
=======
    messages: List[Dict[str, str]],
    cfg,
    model: str | None = "gpt-3.5-turbo",
    temperature: float | None = None,
    max_tokens: int | None = None,
>>>>>>> b5e9dab8
) -> str:
    """Create a chat completion using the OpenAI API

    Args:
        messages (List[Message]): The messages to send to the chat completion
        model (str, optional): The model to use. Defaults to None.
        temperature (float, optional): The temperature to use. Defaults to 0.9.
        max_tokens (int, optional): The max tokens to use. Defaults to None.

    Returns:
        str: The response from the chat completion
    """
<<<<<<< HEAD
    cfg = Config()
    if temperature is None:
        temperature = cfg.temperature

    num_retries = 10
    warned_user = False
=======
    if model is None:
        model = cfg.fast_llm_model
    t0 = time.time()
    if temperature is None:
        temperature = cfg.temperature
    response = None
>>>>>>> b5e9dab8
    if cfg.debug_mode:
        print(
            f"{Fore.GREEN}Creating chat completion with model {model}, temperature {temperature}, max_tokens {max_tokens}{Fore.RESET}"
        )
<<<<<<< HEAD
    for plugin in cfg.plugins:
        if plugin.can_handle_chat_completion(
            messages=messages,
            model=model,
            temperature=temperature,
            max_tokens=max_tokens,
        ):
            message = plugin.handle_chat_completion(
                messages=messages,
                model=model,
                temperature=temperature,
                max_tokens=max_tokens,
            )
            if message is not None:
                return message
    api_manager = ApiManager()
    response = None
    for attempt in range(num_retries):
        backoff = 2 ** (attempt + 2)
        try:
            if cfg.use_azure:
                response = api_manager.create_chat_completion(
                    deployment_id=cfg.get_azure_deployment_id_for_model(model),
                    model=model,
                    messages=messages,
                    temperature=temperature,
                    max_tokens=max_tokens,
                )
            else:
                response = api_manager.create_chat_completion(
                    model=model,
                    messages=messages,
                    temperature=temperature,
                    max_tokens=max_tokens,
                )
            break
        except RateLimitError:
            if cfg.debug_mode:
                print(
                    f"{Fore.RED}Error: ", f"Reached rate limit, passing...{Fore.RESET}"
                )
            if not warned_user:
                logger.double_check(
                    f"Please double check that you have setup a {Fore.CYAN + Style.BRIGHT}PAID{Style.RESET_ALL} OpenAI API Account. "
                    + f"You can read more here: {Fore.CYAN}https://significant-gravitas.github.io/Auto-GPT/setup/#getting-an-api-key{Fore.RESET}"
                )
                warned_user = True
        except (APIError, Timeout) as e:
            if e.http_status != 502:
                raise
            if attempt == num_retries - 1:
                raise
        if cfg.debug_mode:
            print(
                f"{Fore.RED}Error: ",
                f"API Bad gateway. Waiting {backoff} seconds...{Fore.RESET}",
=======

    try:
        if cfg.use_azure:
            response = openai.ChatCompletion.create(
                deployment_id=cfg.get_azure_deployment_id_for_model(model), # type: ignore
                model=model,
                messages=messages,
                temperature=temperature,
                max_tokens=max_tokens,
            )
        else:
            response = openai.ChatCompletion.create(
                model=model,
                messages=messages,
                temperature=temperature,
                max_tokens=max_tokens,
                api_key=cfg.openai_api_key,
            )
    except RateLimitError as e:
        print("RATE LIMIT ERROR", e)
        if cfg.debug_mode:
            print(
                Fore.RED + "Error: ",
                f"Reached rate limit, passing..." + Fore.RESET,
>>>>>>> b5e9dab8
            )
        raise e
    except APIError as e:
        print("API ERROR", e)
        raise e
    
    if response is None:
<<<<<<< HEAD
        logger.typewriter_log(
            "FAILED TO GET RESPONSE FROM OPENAI",
            Fore.RED,
            "Auto-GPT has failed to get a response from OpenAI's services. "
            + f"Try running Auto-GPT again, and if the problem the persists try running it with `{Fore.CYAN}--debug{Fore.RESET}`.",
        )
        logger.double_check()
        if cfg.debug_mode:
            raise RuntimeError(f"Failed to get response after {num_retries} retries")
        else:
            quit(1)
    resp = response.choices[0].message["content"]
    for plugin in cfg.plugins:
        if not plugin.can_handle_on_response():
            continue
        resp = plugin.on_response(resp)
    return resp

=======
        raise RuntimeError(f"Failed to get response from model {model}")
    
    print(f"CHAT COMPLETION TOOK {time.time() - t0} SECONDS", model)

    return response.choices[0].message["content"] # type: ignore
>>>>>>> b5e9dab8

def get_ada_embedding(text: str) -> List[float]:
    """Get an embedding from the ada model.

<<<<<<< HEAD
    Args:
        text (str): The text to embed.

    Returns:
        List[float]: The embedding.
    """
    cfg = Config()
    model = "text-embedding-ada-002"
    text = text.replace("\n", " ")

    if cfg.use_azure:
        kwargs = {"engine": cfg.get_azure_deployment_id_for_model(model)}
    else:
        kwargs = {"model": model}

    embedding = create_embedding(text, **kwargs)
    api_manager = ApiManager()
    api_manager.update_cost(
        prompt_tokens=embedding.usage.prompt_tokens,
        completion_tokens=0,
        model=model,
    )
    return embedding["data"][0]["embedding"]


@retry_openai_api()
def create_embedding(
    text: str,
    *_,
    **kwargs,
) -> openai.Embedding:
    """Create an embedding using the OpenAI API

    Args:
        text (str): The text to embed.
        kwargs: Other arguments to pass to the OpenAI API embedding creation call.

    Returns:
        openai.Embedding: The embedding object.
    """
    cfg = Config()
    return openai.Embedding.create(
        input=[text],
        api_key=cfg.openai_api_key,
        **kwargs,
    )
=======
def create_embedding_with_ada(text: str, cfg: Config) -> Optional[List]:
    """Create a embedding with text-ada-002 using the OpenAI SDK"""
    try:
        if cfg.use_azure:
            return openai.Embedding.create(
                input=[text], # type: ignore
                engine=cfg.get_azure_deployment_id_for_model(
                    "text-embedding-ada-002"
                ),
            )["data"][0]["embedding"]
        else:
            return openai.Embedding.create(
                input=[text], # type: ignore
                model="text-embedding-ada-002",
                api_key=cfg.openai_api_key,
            )["data"][0]["embedding"]
    except RateLimitError as e:
        print("RATE LIMIT ERROR", e)
        raise e
    except APIError as e:
        print("API ERROR", e)
        raise e
>>>>>>> b5e9dab8
<|MERGE_RESOLUTION|>--- conflicted
+++ resolved
@@ -1,19 +1,13 @@
 from __future__ import annotations
-<<<<<<< HEAD
 
 import functools
 import time
 from typing import List, Optional
-=======
-import time
-from typing import List, Dict, Optional
->>>>>>> b5e9dab8
 
 import openai
 from colorama import Fore, Style
 from openai.error import APIError, RateLimitError, Timeout
 
-<<<<<<< HEAD
 from autogpt.api_manager import ApiManager
 from autogpt.config import Config
 from autogpt.logs import logger
@@ -73,8 +67,6 @@
     return _wrapper
 
 
-=======
->>>>>>> b5e9dab8
 def call_ai_function(
     function: str, args: List[str], description: str, cfg: object, model: str | None = None
 ) -> str:
@@ -98,13 +90,8 @@
     # For each arg, if any are None, convert to "None":
     args = [str(arg) if arg is not None else "None" for arg in args]
     # parse args to comma separated string
-<<<<<<< HEAD
     args: str = ", ".join(args)
     messages: List[Message] = [
-=======
-    sargs = ", ".join(args)
-    messages = [
->>>>>>> b5e9dab8
         {
             "role": "system",
             "content": f"You are now the following python function: ```# {description}"
@@ -119,18 +106,11 @@
 # Overly simple abstraction until we create something better
 # simple retry mechanism when getting a rate error or a bad gateway
 def create_chat_completion(
-<<<<<<< HEAD
     messages: List[Message],  # type: ignore
-    model: Optional[str] = None,
-    temperature: float = None,
+    cfg,
+    model: Optional[str] = "gpt-3.5-turbo",
+    temperature: Optional[float] = None,
     max_tokens: Optional[int] = None,
-=======
-    messages: List[Dict[str, str]],
-    cfg,
-    model: str | None = "gpt-3.5-turbo",
-    temperature: float | None = None,
-    max_tokens: int | None = None,
->>>>>>> b5e9dab8
 ) -> str:
     """Create a chat completion using the OpenAI API
 
@@ -143,26 +123,17 @@
     Returns:
         str: The response from the chat completion
     """
-<<<<<<< HEAD
-    cfg = Config()
-    if temperature is None:
-        temperature = cfg.temperature
-
-    num_retries = 10
-    warned_user = False
-=======
     if model is None:
         model = cfg.fast_llm_model
     t0 = time.time()
     if temperature is None:
         temperature = cfg.temperature
     response = None
->>>>>>> b5e9dab8
+    num_retries = 1
     if cfg.debug_mode:
         print(
             f"{Fore.GREEN}Creating chat completion with model {model}, temperature {temperature}, max_tokens {max_tokens}{Fore.RESET}"
         )
-<<<<<<< HEAD
     for plugin in cfg.plugins:
         if plugin.can_handle_chat_completion(
             messages=messages,
@@ -178,49 +149,8 @@
             )
             if message is not None:
                 return message
-    api_manager = ApiManager()
+    # api_manager = ApiManager()
     response = None
-    for attempt in range(num_retries):
-        backoff = 2 ** (attempt + 2)
-        try:
-            if cfg.use_azure:
-                response = api_manager.create_chat_completion(
-                    deployment_id=cfg.get_azure_deployment_id_for_model(model),
-                    model=model,
-                    messages=messages,
-                    temperature=temperature,
-                    max_tokens=max_tokens,
-                )
-            else:
-                response = api_manager.create_chat_completion(
-                    model=model,
-                    messages=messages,
-                    temperature=temperature,
-                    max_tokens=max_tokens,
-                )
-            break
-        except RateLimitError:
-            if cfg.debug_mode:
-                print(
-                    f"{Fore.RED}Error: ", f"Reached rate limit, passing...{Fore.RESET}"
-                )
-            if not warned_user:
-                logger.double_check(
-                    f"Please double check that you have setup a {Fore.CYAN + Style.BRIGHT}PAID{Style.RESET_ALL} OpenAI API Account. "
-                    + f"You can read more here: {Fore.CYAN}https://significant-gravitas.github.io/Auto-GPT/setup/#getting-an-api-key{Fore.RESET}"
-                )
-                warned_user = True
-        except (APIError, Timeout) as e:
-            if e.http_status != 502:
-                raise
-            if attempt == num_retries - 1:
-                raise
-        if cfg.debug_mode:
-            print(
-                f"{Fore.RED}Error: ",
-                f"API Bad gateway. Waiting {backoff} seconds...{Fore.RESET}",
-=======
-
     try:
         if cfg.use_azure:
             response = openai.ChatCompletion.create(
@@ -244,7 +174,6 @@
             print(
                 Fore.RED + "Error: ",
                 f"Reached rate limit, passing..." + Fore.RESET,
->>>>>>> b5e9dab8
             )
         raise e
     except APIError as e:
@@ -252,104 +181,80 @@
         raise e
     
     if response is None:
-<<<<<<< HEAD
-        logger.typewriter_log(
-            "FAILED TO GET RESPONSE FROM OPENAI",
-            Fore.RED,
-            "Auto-GPT has failed to get a response from OpenAI's services. "
-            + f"Try running Auto-GPT again, and if the problem the persists try running it with `{Fore.CYAN}--debug{Fore.RESET}`.",
-        )
-        logger.double_check()
-        if cfg.debug_mode:
-            raise RuntimeError(f"Failed to get response after {num_retries} retries")
-        else:
-            quit(1)
-    resp = response.choices[0].message["content"]
+        raise RuntimeError(f"Failed to get response from model {model}")
+    
+    print(f"CHAT COMPLETION TOOK {time.time() - t0} SECONDS", model)
+
+    resp = response.choices[0].message["content"] # type: ignore
+    
     for plugin in cfg.plugins:
         if not plugin.can_handle_on_response():
             continue
         resp = plugin.on_response(resp)
     return resp
 
-=======
-        raise RuntimeError(f"Failed to get response from model {model}")
-    
-    print(f"CHAT COMPLETION TOOK {time.time() - t0} SECONDS", model)
-
-    return response.choices[0].message["content"] # type: ignore
->>>>>>> b5e9dab8
-
-def get_ada_embedding(text: str) -> List[float]:
-    """Get an embedding from the ada model.
-
-<<<<<<< HEAD
-    Args:
-        text (str): The text to embed.
-
-    Returns:
-        List[float]: The embedding.
-    """
-    cfg = Config()
-    model = "text-embedding-ada-002"
-    text = text.replace("\n", " ")
-
-    if cfg.use_azure:
-        kwargs = {"engine": cfg.get_azure_deployment_id_for_model(model)}
-    else:
-        kwargs = {"model": model}
-
-    embedding = create_embedding(text, **kwargs)
-    api_manager = ApiManager()
-    api_manager.update_cost(
-        prompt_tokens=embedding.usage.prompt_tokens,
-        completion_tokens=0,
-        model=model,
-    )
-    return embedding["data"][0]["embedding"]
-
-
-@retry_openai_api()
-def create_embedding(
-    text: str,
-    *_,
-    **kwargs,
-) -> openai.Embedding:
-    """Create an embedding using the OpenAI API
-
-    Args:
-        text (str): The text to embed.
-        kwargs: Other arguments to pass to the OpenAI API embedding creation call.
-
-    Returns:
-        openai.Embedding: The embedding object.
-    """
-    cfg = Config()
-    return openai.Embedding.create(
-        input=[text],
-        api_key=cfg.openai_api_key,
-        **kwargs,
-    )
-=======
+
 def create_embedding_with_ada(text: str, cfg: Config) -> Optional[List]:
     """Create a embedding with text-ada-002 using the OpenAI SDK"""
     try:
-        if cfg.use_azure:
-            return openai.Embedding.create(
-                input=[text], # type: ignore
-                engine=cfg.get_azure_deployment_id_for_model(
-                    "text-embedding-ada-002"
-                ),
-            )["data"][0]["embedding"]
-        else:
-            return openai.Embedding.create(
-                input=[text], # type: ignore
-                model="text-embedding-ada-002",
-                api_key=cfg.openai_api_key,
-            )["data"][0]["embedding"]
+        return openai.Embedding.create(
+            input=[text], # type: ignore
+            model="text-embedding-ada-002",
+            api_key=cfg.openai_api_key,
+        )["data"][0]["embedding"]
     except RateLimitError as e:
         print("RATE LIMIT ERROR", e)
         raise e
     except APIError as e:
         print("API ERROR", e)
         raise e
->>>>>>> b5e9dab8
+
+# def get_ada_embedding(text: str) -> List[float]:
+#     """Get an embedding from the ada model.
+
+#     Args:
+#         text (str): The text to embed.
+
+#     Returns:
+#         List[float]: The embedding.
+#     """
+#     cfg = Config()
+#     model = "text-embedding-ada-002"
+#     text = text.replace("\n", " ")
+
+#     if cfg.use_azure:
+#         kwargs = {"engine": cfg.get_azure_deployment_id_for_model(model)}
+#     else:
+#         kwargs = {"model": model}
+
+#     embedding = create_embedding(text, **kwargs)
+#     api_manager = ApiManager()
+#     api_manager.update_cost(
+#         prompt_tokens=embedding.usage.prompt_tokens,
+#         completion_tokens=0,
+#         model=model,
+#     )
+#     return embedding["data"][0]["embedding"]
+
+
+# @retry_openai_api()
+# def create_embedding(
+#     text: str,
+#     *_,
+#     **kwargs,
+# ) -> openai.Embedding:
+#     """Create an embedding using the OpenAI API
+
+#     Args:
+#         text (str): The text to embed.
+#         kwargs: Other arguments to pass to the OpenAI API embedding creation call.
+
+#     Returns:
+#         openai.Embedding: The embedding object.
+#     """
+#     cfg = Config()
+#     return openai.Embedding.create(
+#         input=[text],
+#         api_key=cfg.openai_api_key,
+#         **kwargs,
+#     )