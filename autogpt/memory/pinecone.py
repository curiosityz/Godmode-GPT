--- conflicted
+++ resolved
@@ -4,13 +4,8 @@
 
 from autogpt.llm_utils import get_ada_embedding
 from autogpt.logs import logger
-<<<<<<< HEAD
-from autogpt.memory.base import MemoryProviderSingleton
-=======
 from autogpt.memory.base import MemoryProvider
-from autogpt.llm_utils import create_embedding_with_ada
 from autogpt.config import Config
->>>>>>> b5e9dab8
 
 global_config = Config()
 
@@ -50,11 +45,7 @@
         self.index = pinecone.Index(table_name)
 
     def add(self, data):
-<<<<<<< HEAD
-        vector = get_ada_embedding(data)
-=======
-        vector = create_embedding_with_ada(data, self.cfg)
->>>>>>> b5e9dab8
+        vector = get_ada_embedding(data, self.cfg)
         # no metadata here. We may wish to change that long term.
         data = [(str(self.vec_num), vector, {"raw_text": data})]
         namespace = self.cfg.agent_id
@@ -83,13 +74,7 @@
         :param data: The data to compare to.
         :param num_relevant: The number of relevant data to return. Defaults to 5
         """
-<<<<<<< HEAD
-        query_embedding = get_ada_embedding(data)
-        results = self.index.query(
-            query_embedding, top_k=num_relevant, include_metadata=True
-        )
-=======
-        query_embedding = create_embedding_with_ada(data, self.cfg)
+        query_embedding = get_ada_embedding(data, self.cfg)
 
         namespace = self.cfg.agent_id
         try:
@@ -102,7 +87,6 @@
         except Exception as e:
             print_log("Pinecone query error", severity=CRITICAL, errorMsg=e, pine_query=query_embedding, pine_namespace=namespace)
             raise e
->>>>>>> b5e9dab8
         sorted_results = sorted(results.matches, key=lambda x: x.score)
         return [str(item["metadata"]["raw_text"]) for item in sorted_results]
 
