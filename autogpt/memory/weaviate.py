<<<<<<< HEAD
=======
from autogpt.config import Config
from autogpt.memory.base import MemoryProvider, get_ada_embedding
import uuid
>>>>>>> b5e9dab8
import weaviate
from weaviate import Client
from weaviate.embedded import EmbeddedOptions
from weaviate.util import generate_uuid5

from autogpt.llm_utils import get_ada_embedding
from autogpt.memory.base import MemoryProviderSingleton


def default_schema(weaviate_index):
    return {
        "class": weaviate_index,
        "properties": [
            {
                "name": "raw_text",
                "dataType": ["text"],
                "description": "original text for the embedding",
            }
        ],
    }


class WeaviateMemory(MemoryProvider):
    def __init__(self, cfg):
        auth_credentials = self._build_auth_credentials(cfg)

        url = f"{cfg.weaviate_protocol}://{cfg.weaviate_host}:{cfg.weaviate_port}"

        if cfg.use_weaviate_embedded:
            self.client = Client(
                embedded_options=EmbeddedOptions(
                    hostname=cfg.weaviate_host,
                    port=int(cfg.weaviate_port),
                    persistence_data_path=cfg.weaviate_embedded_path,
                )
            )

            print(
                f"Weaviate Embedded running on: {url} with persistence path: {cfg.weaviate_embedded_path}"
            )
        else:
            self.client = Client(url, auth_client_secret=auth_credentials)

        self.index = WeaviateMemory.format_classname(cfg.memory_index)
        self._create_schema()

    @staticmethod
    def format_classname(index):
        # weaviate uses capitalised index names
        # The python client uses the following code to format
        # index names before the corresponding class is created
        index = index.replace("-", "_")
        if len(index) == 1:
            return index.capitalize()
        return index[0].capitalize() + index[1:]

    def _create_schema(self):
        schema = default_schema(self.index)
        if not self.client.schema.contains(schema):
            self.client.schema.create_class(schema)

    def _build_auth_credentials(self, cfg):
        if cfg.weaviate_username and cfg.weaviate_password:
            return weaviate.AuthClientPassword(
                cfg.weaviate_username, cfg.weaviate_password
            )
        if cfg.weaviate_api_key:
            return weaviate.AuthApiKey(api_key=cfg.weaviate_api_key)
        else:
            return None

    def add(self, data):
        vector = get_ada_embedding(data)

        doc_uuid = generate_uuid5(data, self.index)
        data_object = {"raw_text": data}

        with self.client.batch as batch:
            batch.add_data_object(
                uuid=doc_uuid,
                data_object=data_object,
                class_name=self.index,
                vector=vector,
            )

        return f"Inserting data into memory at uuid: {doc_uuid}:\n data: {data}"

    def get(self, data):
        return self.get_relevant(data, 1)

    def clear(self):
        self.client.schema.delete_all()

        # weaviate does not yet have a neat way to just remove the items in an index
        # without removing the entire schema, therefore we need to re-create it
        # after a call to delete_all
        self._create_schema()

        return "Obliterated"

    def get_relevant(self, data, num_relevant=5):
        query_embedding = get_ada_embedding(data)
        try:
            results = (
                self.client.query.get(self.index, ["raw_text"])
                .with_near_vector({"vector": query_embedding, "certainty": 0.7})
                .with_limit(num_relevant)
                .do()
            )

            if len(results["data"]["Get"][self.index]) > 0:
                return [
                    str(item["raw_text"]) for item in results["data"]["Get"][self.index]
                ]
            else:
                return []

        except Exception as err:
            print(f"Unexpected error {err=}, {type(err)=}")
            return []

    def get_stats(self):
        result = self.client.query.aggregate(self.index).with_meta_count().do()
        class_data = result["data"]["Aggregate"][self.index]

        return class_data[0]["meta"] if class_data else {}<|MERGE_RESOLUTION|>--- conflicted
+++ resolved
@@ -1,9 +1,3 @@
-<<<<<<< HEAD
-=======
-from autogpt.config import Config
-from autogpt.memory.base import MemoryProvider, get_ada_embedding
-import uuid
->>>>>>> b5e9dab8
 import weaviate
 from weaviate import Client
 from weaviate.embedded import EmbeddedOptions
