import time
from colorama import Fore, Style
<<<<<<< HEAD
=======
from autogpt.agent_manager import AgentManager
from autogpt.api_utils import upload_log
from autogpt.app import execute_command, get_command
>>>>>>> b5e9dab8

from autogpt.app import execute_command, get_command
from autogpt.chat import chat_with_ai, create_chat_message
from autogpt.config import Config
<<<<<<< HEAD
from autogpt.json_utils.json_fix_llm import fix_json_using_multiple_techniques
from autogpt.json_utils.utilities import validate_json
from autogpt.llm_utils import create_chat_completion
=======
from autogpt.config.config import is_valid_int
from autogpt.json_fixes.master_json_fix_method import fix_json_using_multiple_techniques
from autogpt.json_validation.validate_json import validate_json
>>>>>>> b5e9dab8
from autogpt.logs import logger, print_assistant_thoughts
from autogpt.speech import say_text
from autogpt.spinner import Spinner
from autogpt.utils import clean_input, send_chat_message_to_user
from autogpt.workspace import Workspace


class Agent:
    """Agent class for interacting with Auto-GPT.

    Attributes:
        ai_name: The name of the agent.
        memory: The memory object to use.
        full_message_history: The full message history.
        next_action_count: The number of actions to execute.
        system_prompt: The system prompt is the initial prompt that defines everything
          the AI needs to know to achieve its task successfully.
        Currently, the dynamic and customizable information in the system prompt are
          ai_name, description and goals.

        triggering_prompt: The last sentence the AI will see before answering.
            For Auto-GPT, this prompt is:
            Determine which next command to use, and respond using the format specified
              above:
            The triggering prompt is not part of the system prompt because between the
              system prompt and the triggering
            prompt we have contextual information that can distract the AI and make it
              forget that its goal is to find the next task to achieve.
            SYSTEM PROMPT
            CONTEXTUAL INFORMATION (memory, previous conversations, anything relevant)
            TRIGGERING PROMPT

        The triggering prompt reminds the AI about its short term meta task
        (defining the next task)
    """
    cfg: Config
    
    def __init__(
        self,
        ai_name,
        ai_role,
        ai_goals,
        memory,
        full_message_history,
        next_action_count,
        command_registry,
        config,
        system_prompt,
        triggering_prompt,
<<<<<<< HEAD
        workspace_directory,
    ):
        cfg = Config()
=======
        command_name,
        arguments,
        agent_id,
        cfg: Config,
        assistant_reply: str,
        agents: dict[int, tuple[str, list[dict[str, str]], str]],
    ):
        self.cfg = cfg
>>>>>>> b5e9dab8
        self.ai_name = ai_name
        self.ai_role = ai_role
        self.ai_goals = ai_goals
        self.memory = memory
        self.full_message_history = full_message_history
        self.next_action_count = next_action_count
        self.command_registry = command_registry
        self.config = config
        self.system_prompt = system_prompt
        self.triggering_prompt = triggering_prompt
<<<<<<< HEAD
        self.workspace = Workspace(workspace_directory, cfg.restrict_to_workspace)
=======
        self.command_name = command_name
        self.arguments = arguments
        self.agent_id = agent_id
        self.assistant_reply = assistant_reply
        self.agent_manager = AgentManager(agents)
>>>>>>> b5e9dab8

    def start_interaction_loop(self):
        # Interaction Loop
        cfg = Config()
        loop_count = 0
        command_name = None
        arguments = None
        user_input = ""

        while True:
            # Discontinue if continuous limit is reached
            loop_count += 1
            if (
                cfg.continuous_mode
                and cfg.continuous_limit > 0
                and loop_count > cfg.continuous_limit
            ):
                logger.typewriter_log(
                    "Continuous Limit Reached: ", Fore.YELLOW, f"{cfg.continuous_limit}"
                )
                send_chat_message_to_user(
                    f"Continuous Limit Reached: \n {cfg.continuous_limit}"
                )
                break
            send_chat_message_to_user("Thinking... \n")
            # Send message to AI, get response
            with Spinner("Thinking... "):
                assistant_reply = chat_with_ai(
                    self,
                    self.system_prompt,
                    self.triggering_prompt,
                    self.full_message_history,
                    self.memory,
                    cfg.fast_token_limit,
                    cfg,
                )  # TODO: This hardcodes the model to use GPT3.5. Make this an argument

<<<<<<< HEAD
            assistant_reply_json = fix_json_using_multiple_techniques(assistant_reply)
            for plugin in cfg.plugins:
                if not plugin.can_handle_post_planning():
                    continue
                assistant_reply_json = plugin.post_planning(self, assistant_reply_json)
=======
            assistant_reply_json = fix_json_using_multiple_techniques(assistant_reply, self.cfg)
>>>>>>> b5e9dab8

            # Print Assistant thoughts
            if assistant_reply_json != {}:
                validate_json(assistant_reply_json, "llm_response_format_1")
                # Get command name and arguments
                try:
                    print_assistant_thoughts(
                        self.ai_name, assistant_reply_json, cfg.speak_mode
                    )
                    command_name, arguments = get_command(assistant_reply_json)
                    if cfg.speak_mode:
                        say_text(f"I want to execute {command_name}")

                    send_chat_message_to_user("Thinking... \n")
                    arguments = self._resolve_pathlike_command_args(arguments)

                except Exception as e:
                    logger.error("Error: \n", str(e))

            if not cfg.continuous_mode and self.next_action_count == 0:
<<<<<<< HEAD
                # ### GET USER AUTHORIZATION TO EXECUTE COMMAND ###
                # Get key press: Prompt the user to press enter to continue or escape
                # to exit
                self.user_input = ""
                send_chat_message_to_user(
                    "NEXT ACTION: \n " + f"COMMAND = {command_name} \n "
                    f"ARGUMENTS = {arguments}"
=======
                self.user_input = (
                    arguments if command_name == "human_feedback" else "GENERATE NEXT COMMAND JSON"
>>>>>>> b5e9dab8
                )
                logger.typewriter_log(
                    "NEXT ACTION: ",
                    Fore.CYAN,
                    f"COMMAND = {Fore.CYAN}{command_name}{Style.RESET_ALL}  "
                    f"ARGUMENTS = {Fore.CYAN}{arguments}{Style.RESET_ALL}",
                )
<<<<<<< HEAD
                print(
                    "Enter 'y' to authorise command, 'y -N' to run N continuous commands, 's' to run self-feedback commands"
                    "'n' to exit program, or enter feedback for "
                    f"{self.ai_name}...",
                    flush=True,
                )
                while True:
                    console_input = ""
                    if cfg.chat_messages_enabled:
                        console_input = clean_input("Waiting for your response...")
                    else:
                        console_input = clean_input(
                            Fore.MAGENTA + "Input:" + Style.RESET_ALL
                        )
                    if console_input.lower().strip() == cfg.authorise_key:
                        user_input = "GENERATE NEXT COMMAND JSON"
                        break
                    elif console_input.lower().strip() == "s":
                        logger.typewriter_log(
                            "-=-=-=-=-=-=-= THOUGHTS, REASONING, PLAN AND CRITICISM WILL NOW BE VERIFIED BY AGENT -=-=-=-=-=-=-=",
                            Fore.GREEN,
                            "",
                        )
                        thoughts = assistant_reply_json.get("thoughts", {})
                        self_feedback_resp = self.get_self_feedback(
                            thoughts, cfg.fast_llm_model
                        )
                        logger.typewriter_log(
                            f"SELF FEEDBACK: {self_feedback_resp}",
                            Fore.YELLOW,
                            "",
                        )
                        if self_feedback_resp[0].lower().strip() == cfg.authorise_key:
                            user_input = "GENERATE NEXT COMMAND JSON"
                        else:
                            user_input = self_feedback_resp
                        break
                    elif console_input.lower().strip() == "":
                        print("Invalid input format.")
                        continue
                    elif console_input.lower().startswith(f"{cfg.authorise_key} -"):
                        try:
                            self.next_action_count = abs(
                                int(console_input.split(" ")[1])
                            )
                            user_input = "GENERATE NEXT COMMAND JSON"
                        except ValueError:
                            print(
                                f"Invalid input format. Please enter '{cfg.authorise_key} -N' where N is"
                                " the number of continuous tasks."
                            )
                            continue
                        break
                    elif console_input.lower() == cfg.exit_key:
                        user_input = "EXIT"
                        break
                    else:
                        user_input = console_input
                        command_name = "human_feedback"
                        break
=======
>>>>>>> b5e9dab8

                if user_input == "GENERATE NEXT COMMAND JSON":
                    logger.typewriter_log(
                        "-=-=-=-=-=-=-= COMMAND AUTHORISED BY USER -=-=-=-=-=-=-=",
                        Fore.MAGENTA,
                        "",
                    )
                elif user_input == "EXIT":
                    send_chat_message_to_user("Exiting...")
                    print("Exiting...", flush=True)
                    break
            else:
                # Print command
                send_chat_message_to_user(
                    "NEXT ACTION: \n " + f"COMMAND = {command_name} \n "
                    f"ARGUMENTS = {arguments}"
                )

                logger.typewriter_log(
                    "NEXT ACTION: ",
                    Fore.CYAN,
                    f"COMMAND = {Fore.CYAN}{command_name}{Style.RESET_ALL}"
                    f"  ARGUMENTS = {Fore.CYAN}{arguments}{Style.RESET_ALL}",
                )

            # Execute command
            if command_name is not None and command_name.lower().startswith("error"):
                result = (
                    f"Command {command_name} threw the following error: {arguments}"
                )
            elif command_name == "human_feedback":
                result = f"Human feedback: {user_input}"
            else:
<<<<<<< HEAD
                for plugin in cfg.plugins:
                    if not plugin.can_handle_pre_command():
                        continue
                    command_name, arguments = plugin.pre_command(
                        command_name, arguments
                    )
                command_result = execute_command(
                    self.command_registry,
                    command_name,
                    arguments,
                    self.config.prompt_generator,
=======
                result = (
                    f"Command {command_name} returned: "
                    f"{execute_command(command_name or '', arguments, cfg)}"
>>>>>>> b5e9dab8
                )
                result = f"Command {command_name} returned: " f"{command_result}"

                for plugin in cfg.plugins:
                    if not plugin.can_handle_post_command():
                        continue
                    result = plugin.post_command(command_name, result)
                if self.next_action_count > 0:
                    self.next_action_count -= 1
            memory_to_add = (
                f"Assistant Reply: {assistant_reply} "
                f"\nResult: {result} "
                f"\nHuman Feedback: {user_input} "
            )

            self.memory.add(memory_to_add)

            # Check if there's a result from the command append it to the message
            # history
            if result is not None:
                self.full_message_history.append(create_chat_message("system", result))
                logger.typewriter_log("SYSTEM: ", Fore.YELLOW, result)
            else:
                self.full_message_history.append(
                    create_chat_message("system", "Unable to execute command")
                )
                logger.typewriter_log(
                    "SYSTEM: ", Fore.YELLOW, "Unable to execute command"
                )

<<<<<<< HEAD
    def _resolve_pathlike_command_args(self, command_args):
        if "directory" in command_args and command_args["directory"] in {"", "/"}:
            command_args["directory"] = str(self.workspace.root)
        else:
            for pathlike in ["filename", "directory", "clone_path"]:
                if pathlike in command_args:
                    command_args[pathlike] = str(
                        self.workspace.get_path(command_args[pathlike])
                    )
        return command_args

    def get_self_feedback(self, thoughts: dict, llm_model: str) -> str:
        """Generates a feedback response based on the provided thoughts dictionary.
        This method takes in a dictionary of thoughts containing keys such as 'reasoning',
        'plan', 'thoughts', and 'criticism'. It combines these elements into a single
        feedback message and uses the create_chat_completion() function to generate a
        response based on the input message.
        Args:
            thoughts (dict): A dictionary containing thought elements like reasoning,
            plan, thoughts, and criticism.
        Returns:
            str: A feedback response generated using the provided thoughts dictionary.
        """
        ai_role = self.config.ai_role

        feedback_prompt = f"Below is a message from an AI agent with the role of {ai_role}. Please review the provided Thought, Reasoning, Plan, and Criticism. If these elements accurately contribute to the successful execution of the assumed role, respond with the letter 'Y' followed by a space, and then explain why it is effective. If the provided information is not suitable for achieving the role's objectives, please provide one or more sentences addressing the issue and suggesting a resolution."
        reasoning = thoughts.get("reasoning", "")
        plan = thoughts.get("plan", "")
        thought = thoughts.get("thoughts", "")
        criticism = thoughts.get("criticism", "")
        feedback_thoughts = thought + reasoning + plan + criticism
        return create_chat_completion(
            [{"role": "user", "content": feedback_prompt + feedback_thoughts}],
            llm_model,
        )
=======
    def single_step(self, command_name: str, arguments: str):
        # Send message to AI, get response
        self.user_input = (
            self.arguments if command_name == "human_feedback" else "GENERATE NEXT COMMAND JSON"
        )
        godmode_log = ""
        godmode_log += logger.typewriter_log(
            "NEXT ACTION: ",
            Fore.CYAN,
            f"COMMAND = {Fore.CYAN}{command_name}{Style.RESET_ALL}"
            f"  ARGUMENTS = {Fore.CYAN}{arguments}{Style.RESET_ALL}",
        )

        # Execute command
        if command_name is not None and command_name.lower().startswith("error"):
            result = (
                f"Command {command_name} threw the following error: {arguments}"
            )
        elif command_name == "human_feedback":
            result = f"Human feedback: {self.user_input}"
        else:
            result = (
                f"Command {command_name} returned: "
                f"{execute_command(command_name or '', arguments, self.cfg)}"
            )
            if self.next_action_count > 0:
                self.next_action_count -= 1

        memory_to_add = (
            f"Assistant Reply: {self.assistant_reply} "
            f"\nResult: {result} "
            f"\nHuman Feedback: {self.user_input} "
        )

        self.memory.add(memory_to_add)

        # Check if there's a result from the command append it to the message
        # history
        if result is not None:
            self.full_message_history.append(create_chat_message("system", result))
            godmode_log += logger.typewriter_log("SYSTEM: ", Fore.YELLOW, result)
        else:
            self.full_message_history.append(
                create_chat_message("system", "Unable to execute command")
            )
            godmode_log += logger.typewriter_log(
                "SYSTEM: ", Fore.YELLOW, "Unable to execute command"
            )
        
        self.assistant_reply = chat_with_ai(
            self.system_prompt,
            self.triggering_prompt,
            self.full_message_history,
            self.memory,
            self.cfg.fast_token_limit,
            self.cfg,
        )

        self.assistant_reply_json = fix_json_using_multiple_techniques(self.assistant_reply, self.cfg)

        thoughts = {}
        
        # Print Assistant thoughts
        if self.assistant_reply_json != {}:
            # validate_json(self.assistant_reply_json, 'llm_response_format_1')
            # Get command name and arguments
            try:
                log, thoughts = print_assistant_thoughts(self.ai_name, self.assistant_reply_json)
                godmode_log += log
                c, self.arguments = get_command(self.assistant_reply_json) # type: ignore
                self.command_name = c or "None"
                # command_name, arguments = assistant_reply_json_valid["command"]["name"], assistant_reply_json_valid["command"]["args"]
            except Exception as e:
                godmode_log += "Error: \n" + str(e)
        
        # upload log
        ai_info = f"You are {self.ai_name}, {self.ai_role}\nGOALS:\n\n"
        for i, goal in enumerate(self.ai_goals):
            ai_info += f"{i+1}. {goal}\n"

        upload_log(ai_info + "\n\n" + memory_to_add + "\n\n" + godmode_log, self.agent_id)

        return (
            self.command_name,
            self.arguments,
            thoughts,
            self.full_message_history,
            self.assistant_reply,
            result,
        )


    def start_agent(self, name: str, task: str, prompt: str, model=None) -> str:
        """Start an agent with a given name, task, and prompt

        Args:
            name (str): The name of the agent
            task (str): The task of the agent
            prompt (str): The prompt for the agent
            model (str): The model to use for the agent

        Returns:
            str: The response of the agent
        """
        if model is None:
            model = self.cfg.fast_llm_model
            
        # Remove underscores from name
        voice_name = name.replace("_", " ")

        first_message = f"""You are {name}.  Respond with: "Acknowledged"."""
        agent_intro = f"{voice_name} here, Reporting for duty!"

        key, ack = self.agent_manager.create_agent(task, first_message, model, self)

        # Assign task (prompt), get response
        agent_response = self.agent_manager.message_agent(key, prompt, self)

        return f"Agent {name} created with key {key}. First response: {agent_response}"


    def message_agent(self, key: str, message: str) -> str:
        """Message an agent with a given key and message"""
        # Check if the key is a valid integer
        if is_valid_int(key):
            agent_response = self.agent_manager.message_agent(int(key), message, self)
        else:
            return "Invalid key, must be an integer."

        return agent_response


    def list_agents(self):
        """List all agents

        Returns:
            str: A list of all agents
        """
        return "List of agents:\n" + "\n".join(
            [str(x[0]) + ": " + x[1] for x in self.agent_manager.list_agents()]
        )


    def delete_agent(self, key: str) -> str:
        """Delete an agent with a given key

        Args:
            key (str): The key of the agent to delete

        Returns:
            str: A message indicating whether the agent was deleted or not
        """
        result = self.agent_manager.delete_agent(key)
        return f"Agent {key} deleted." if result else f"Agent {key} does not exist."




























>>>>>>> b5e9dab8
<|MERGE_RESOLUTION|>--- conflicted
+++ resolved
@@ -1,24 +1,17 @@
 import time
 from colorama import Fore, Style
-<<<<<<< HEAD
-=======
 from autogpt.agent_manager import AgentManager
 from autogpt.api_utils import upload_log
 from autogpt.app import execute_command, get_command
->>>>>>> b5e9dab8
 
 from autogpt.app import execute_command, get_command
 from autogpt.chat import chat_with_ai, create_chat_message
 from autogpt.config import Config
-<<<<<<< HEAD
 from autogpt.json_utils.json_fix_llm import fix_json_using_multiple_techniques
 from autogpt.json_utils.utilities import validate_json
 from autogpt.llm_utils import create_chat_completion
-=======
 from autogpt.config.config import is_valid_int
-from autogpt.json_fixes.master_json_fix_method import fix_json_using_multiple_techniques
 from autogpt.json_validation.validate_json import validate_json
->>>>>>> b5e9dab8
 from autogpt.logs import logger, print_assistant_thoughts
 from autogpt.speech import say_text
 from autogpt.spinner import Spinner
@@ -68,11 +61,6 @@
         config,
         system_prompt,
         triggering_prompt,
-<<<<<<< HEAD
-        workspace_directory,
-    ):
-        cfg = Config()
-=======
         command_name,
         arguments,
         agent_id,
@@ -81,7 +69,6 @@
         agents: dict[int, tuple[str, list[dict[str, str]], str]],
     ):
         self.cfg = cfg
->>>>>>> b5e9dab8
         self.ai_name = ai_name
         self.ai_role = ai_role
         self.ai_goals = ai_goals
@@ -92,15 +79,11 @@
         self.config = config
         self.system_prompt = system_prompt
         self.triggering_prompt = triggering_prompt
-<<<<<<< HEAD
-        self.workspace = Workspace(workspace_directory, cfg.restrict_to_workspace)
-=======
         self.command_name = command_name
         self.arguments = arguments
         self.agent_id = agent_id
         self.assistant_reply = assistant_reply
         self.agent_manager = AgentManager(agents)
->>>>>>> b5e9dab8
 
     def start_interaction_loop(self):
         # Interaction Loop
@@ -138,15 +121,11 @@
                     cfg,
                 )  # TODO: This hardcodes the model to use GPT3.5. Make this an argument
 
-<<<<<<< HEAD
-            assistant_reply_json = fix_json_using_multiple_techniques(assistant_reply)
+            assistant_reply_json = fix_json_using_multiple_techniques(assistant_reply, self.cfg)
             for plugin in cfg.plugins:
                 if not plugin.can_handle_post_planning():
                     continue
                 assistant_reply_json = plugin.post_planning(self, assistant_reply_json)
-=======
-            assistant_reply_json = fix_json_using_multiple_techniques(assistant_reply, self.cfg)
->>>>>>> b5e9dab8
 
             # Print Assistant thoughts
             if assistant_reply_json != {}:
@@ -167,18 +146,8 @@
                     logger.error("Error: \n", str(e))
 
             if not cfg.continuous_mode and self.next_action_count == 0:
-<<<<<<< HEAD
-                # ### GET USER AUTHORIZATION TO EXECUTE COMMAND ###
-                # Get key press: Prompt the user to press enter to continue or escape
-                # to exit
-                self.user_input = ""
-                send_chat_message_to_user(
-                    "NEXT ACTION: \n " + f"COMMAND = {command_name} \n "
-                    f"ARGUMENTS = {arguments}"
-=======
                 self.user_input = (
                     arguments if command_name == "human_feedback" else "GENERATE NEXT COMMAND JSON"
->>>>>>> b5e9dab8
                 )
                 logger.typewriter_log(
                     "NEXT ACTION: ",
@@ -186,69 +155,6 @@
                     f"COMMAND = {Fore.CYAN}{command_name}{Style.RESET_ALL}  "
                     f"ARGUMENTS = {Fore.CYAN}{arguments}{Style.RESET_ALL}",
                 )
-<<<<<<< HEAD
-                print(
-                    "Enter 'y' to authorise command, 'y -N' to run N continuous commands, 's' to run self-feedback commands"
-                    "'n' to exit program, or enter feedback for "
-                    f"{self.ai_name}...",
-                    flush=True,
-                )
-                while True:
-                    console_input = ""
-                    if cfg.chat_messages_enabled:
-                        console_input = clean_input("Waiting for your response...")
-                    else:
-                        console_input = clean_input(
-                            Fore.MAGENTA + "Input:" + Style.RESET_ALL
-                        )
-                    if console_input.lower().strip() == cfg.authorise_key:
-                        user_input = "GENERATE NEXT COMMAND JSON"
-                        break
-                    elif console_input.lower().strip() == "s":
-                        logger.typewriter_log(
-                            "-=-=-=-=-=-=-= THOUGHTS, REASONING, PLAN AND CRITICISM WILL NOW BE VERIFIED BY AGENT -=-=-=-=-=-=-=",
-                            Fore.GREEN,
-                            "",
-                        )
-                        thoughts = assistant_reply_json.get("thoughts", {})
-                        self_feedback_resp = self.get_self_feedback(
-                            thoughts, cfg.fast_llm_model
-                        )
-                        logger.typewriter_log(
-                            f"SELF FEEDBACK: {self_feedback_resp}",
-                            Fore.YELLOW,
-                            "",
-                        )
-                        if self_feedback_resp[0].lower().strip() == cfg.authorise_key:
-                            user_input = "GENERATE NEXT COMMAND JSON"
-                        else:
-                            user_input = self_feedback_resp
-                        break
-                    elif console_input.lower().strip() == "":
-                        print("Invalid input format.")
-                        continue
-                    elif console_input.lower().startswith(f"{cfg.authorise_key} -"):
-                        try:
-                            self.next_action_count = abs(
-                                int(console_input.split(" ")[1])
-                            )
-                            user_input = "GENERATE NEXT COMMAND JSON"
-                        except ValueError:
-                            print(
-                                f"Invalid input format. Please enter '{cfg.authorise_key} -N' where N is"
-                                " the number of continuous tasks."
-                            )
-                            continue
-                        break
-                    elif console_input.lower() == cfg.exit_key:
-                        user_input = "EXIT"
-                        break
-                    else:
-                        user_input = console_input
-                        command_name = "human_feedback"
-                        break
-=======
->>>>>>> b5e9dab8
 
                 if user_input == "GENERATE NEXT COMMAND JSON":
                     logger.typewriter_log(
@@ -282,7 +188,6 @@
             elif command_name == "human_feedback":
                 result = f"Human feedback: {user_input}"
             else:
-<<<<<<< HEAD
                 for plugin in cfg.plugins:
                     if not plugin.can_handle_pre_command():
                         continue
@@ -294,11 +199,7 @@
                     command_name,
                     arguments,
                     self.config.prompt_generator,
-=======
-                result = (
-                    f"Command {command_name} returned: "
-                    f"{execute_command(command_name or '', arguments, cfg)}"
->>>>>>> b5e9dab8
+                    cfg,
                 )
                 result = f"Command {command_name} returned: " f"{command_result}"
 
@@ -329,16 +230,15 @@
                     "SYSTEM: ", Fore.YELLOW, "Unable to execute command"
                 )
 
-<<<<<<< HEAD
     def _resolve_pathlike_command_args(self, command_args):
-        if "directory" in command_args and command_args["directory"] in {"", "/"}:
-            command_args["directory"] = str(self.workspace.root)
-        else:
-            for pathlike in ["filename", "directory", "clone_path"]:
-                if pathlike in command_args:
-                    command_args[pathlike] = str(
-                        self.workspace.get_path(command_args[pathlike])
-                    )
+        # if "directory" in command_args and command_args["directory"] in {"", "/"}:
+        #     command_args["directory"] = str(self.workspace.root)
+        # else:
+        #     for pathlike in ["filename", "directory", "clone_path"]:
+        #         if pathlike in command_args:
+        #             command_args[pathlike] = str(
+        #                 self.workspace.get_path(command_args[pathlike])
+        #             )
         return command_args
 
     def get_self_feedback(self, thoughts: dict, llm_model: str) -> str:
@@ -365,7 +265,7 @@
             [{"role": "user", "content": feedback_prompt + feedback_thoughts}],
             llm_model,
         )
-=======
+
     def single_step(self, command_name: str, arguments: str):
         # Send message to AI, get response
         self.user_input = (
@@ -416,6 +316,7 @@
             )
         
         self.assistant_reply = chat_with_ai(
+            self,
             self.system_prompt,
             self.triggering_prompt,
             self.full_message_history,
@@ -425,6 +326,10 @@
         )
 
         self.assistant_reply_json = fix_json_using_multiple_techniques(self.assistant_reply, self.cfg)
+        for plugin in self.cfg.plugins:
+            if not plugin.can_handle_post_planning():
+                continue
+            self.assistant_reply_json = plugin.post_planning(self, self.assistant_reply_json)
 
         thoughts = {}
         
@@ -457,95 +362,3 @@
             result,
         )
 
-
-    def start_agent(self, name: str, task: str, prompt: str, model=None) -> str:
-        """Start an agent with a given name, task, and prompt
-
-        Args:
-            name (str): The name of the agent
-            task (str): The task of the agent
-            prompt (str): The prompt for the agent
-            model (str): The model to use for the agent
-
-        Returns:
-            str: The response of the agent
-        """
-        if model is None:
-            model = self.cfg.fast_llm_model
-            
-        # Remove underscores from name
-        voice_name = name.replace("_", " ")
-
-        first_message = f"""You are {name}.  Respond with: "Acknowledged"."""
-        agent_intro = f"{voice_name} here, Reporting for duty!"
-
-        key, ack = self.agent_manager.create_agent(task, first_message, model, self)
-
-        # Assign task (prompt), get response
-        agent_response = self.agent_manager.message_agent(key, prompt, self)
-
-        return f"Agent {name} created with key {key}. First response: {agent_response}"
-
-
-    def message_agent(self, key: str, message: str) -> str:
-        """Message an agent with a given key and message"""
-        # Check if the key is a valid integer
-        if is_valid_int(key):
-            agent_response = self.agent_manager.message_agent(int(key), message, self)
-        else:
-            return "Invalid key, must be an integer."
-
-        return agent_response
-
-
-    def list_agents(self):
-        """List all agents
-
-        Returns:
-            str: A list of all agents
-        """
-        return "List of agents:\n" + "\n".join(
-            [str(x[0]) + ": " + x[1] for x in self.agent_manager.list_agents()]
-        )
-
-
-    def delete_agent(self, key: str) -> str:
-        """Delete an agent with a given key
-
-        Args:
-            key (str): The key of the agent to delete
-
-        Returns:
-            str: A message indicating whether the agent was deleted or not
-        """
-        result = self.agent_manager.delete_agent(key)
-        return f"Agent {key} deleted." if result else f"Agent {key} does not exist."
-
-
-
-
-
-
-
-
-
-
-
-
-
-
-
-
-
-
-
-
-
-
-
-
-
-
-
-
->>>>>>> b5e9dab8
