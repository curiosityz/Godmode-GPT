--- conflicted
+++ resolved
@@ -5,14 +5,11 @@
 from __future__ import annotations
 
 import os
-<<<<<<< HEAD
 import platform
 from pathlib import Path
-from typing import Optional, Type
+from typing import Optional
 
 import distro
-=======
->>>>>>> b5e9dab8
 import yaml
 
 from autogpt.prompts.generator import PromptGenerator
