"""Configuration class to store the state of bools for different scripts access."""
import os
<<<<<<< HEAD
from typing import List
=======
from colorama import Fore
# from autogpt.agent_manager import AgentManager
>>>>>>> b5e9dab8

import openai
import yaml
from auto_gpt_plugin_template import AutoGPTPluginTemplate
from colorama import Fore

<<<<<<< HEAD
from autogpt.singleton import Singleton
=======
from dotenv import load_dotenv

def is_valid_int(value: str) -> bool:
    """Check if the value is a valid integer

    Args:
        value (str): The value to check

    Returns:
        bool: True if the value is a valid integer, False otherwise
    """
    try:
        int(value)
        return True
    except ValueError:
        return False

load_dotenv(verbose=True)
>>>>>>> b5e9dab8


class Config():
    """
    Configuration class to store the state of bools for different scripts access.
    """

    openai_api_key: str

    def __init__(self) -> None:
        """Initialize the Config class"""
        self.workspace_path = None
        self.file_logger_path = None

        self.debug_mode = False
        self.continuous_mode = False
        self.continuous_limit = 0
        self.speak_mode = False
        self.skip_reprompt = False
        self.allow_downloads = False
<<<<<<< HEAD
        self.skip_news = False
=======
        self.agent_id = None
>>>>>>> b5e9dab8

        self.authorise_key = os.getenv("AUTHORISE_COMMAND_KEY", "y")
        self.exit_key = os.getenv("EXIT_KEY", "n")
        self.ai_settings_file = os.getenv("AI_SETTINGS_FILE", "ai_settings.yaml")
        self.fast_llm_model = os.getenv("FAST_LLM_MODEL", "gpt-3.5-turbo")
        self.smart_llm_model = os.getenv("SMART_LLM_MODEL", "gpt-4")
        self.fast_token_limit = int(os.getenv("FAST_TOKEN_LIMIT", 4000))
        self.smart_token_limit = int(os.getenv("SMART_TOKEN_LIMIT", 8000))
        self.browse_chunk_max_length = int(os.getenv("BROWSE_CHUNK_MAX_LENGTH", 3000))
        self.browse_spacy_language_model = os.getenv(
            "BROWSE_SPACY_LANGUAGE_MODEL", "en_core_web_sm"
        )

<<<<<<< HEAD
        self.openai_api_key = os.getenv("OPENAI_API_KEY")
        self.temperature = float(os.getenv("TEMPERATURE", "0"))
=======
        self.openai_api_key = os.getenv("OPENAI_API_KEY") # type: ignore
        self.temperature = float(os.getenv("TEMPERATURE", "1"))
>>>>>>> b5e9dab8
        self.use_azure = os.getenv("USE_AZURE") == "True"
        self.execute_local_commands = (
            os.getenv("EXECUTE_LOCAL_COMMANDS", "False") == "True"
        )
        self.restrict_to_workspace = (
            os.getenv("RESTRICT_TO_WORKSPACE", "True") == "True"
        )

        if self.use_azure:
            self.load_azure_config()
            openai.api_type = self.openai_api_type
            openai.api_base = self.openai_api_base
            openai.api_version = self.openai_api_version

        self.elevenlabs_api_key = os.getenv("ELEVENLABS_API_KEY")
        self.elevenlabs_voice_1_id = os.getenv("ELEVENLABS_VOICE_1_ID")
        self.elevenlabs_voice_2_id = os.getenv("ELEVENLABS_VOICE_2_ID")

        self.use_mac_os_tts = False
        self.use_mac_os_tts = os.getenv("USE_MAC_OS_TTS")

        self.chat_messages_enabled = os.getenv("CHAT_MESSAGES_ENABLED") == "True"

        self.use_brian_tts = False
        self.use_brian_tts = os.getenv("USE_BRIAN_TTS")

        self.github_api_key = os.getenv("GITHUB_API_KEY")
        self.github_username = os.getenv("GITHUB_USERNAME")

        self.google_api_key = os.getenv("GOOGLE_API_KEY")
        self.custom_search_engine_id = os.getenv("CUSTOM_SEARCH_ENGINE_ID")

        self.pinecone_api_key = os.getenv("PINECONE_API_KEY")
        self.pinecone_region = os.getenv("PINECONE_ENV")

        self.weaviate_host = os.getenv("WEAVIATE_HOST")
        self.weaviate_port = os.getenv("WEAVIATE_PORT")
        self.weaviate_protocol = os.getenv("WEAVIATE_PROTOCOL", "http")
        self.weaviate_username = os.getenv("WEAVIATE_USERNAME", None)
        self.weaviate_password = os.getenv("WEAVIATE_PASSWORD", None)
        self.weaviate_scopes = os.getenv("WEAVIATE_SCOPES", None)
        self.weaviate_embedded_path = os.getenv("WEAVIATE_EMBEDDED_PATH")
        self.weaviate_api_key = os.getenv("WEAVIATE_API_KEY", None)
        self.use_weaviate_embedded = (
            os.getenv("USE_WEAVIATE_EMBEDDED", "False") == "True"
        )

        # milvus or zilliz cloud configuration.
        self.milvus_addr = os.getenv("MILVUS_ADDR", "localhost:19530")
        self.milvus_username = os.getenv("MILVUS_USERNAME")
        self.milvus_password = os.getenv("MILVUS_PASSWORD")
        self.milvus_collection = os.getenv("MILVUS_COLLECTION", "autogpt")
        self.milvus_secure = os.getenv("MILVUS_SECURE") == "True"

        self.image_provider = os.getenv("IMAGE_PROVIDER")
        self.image_size = int(os.getenv("IMAGE_SIZE", 256))
        self.huggingface_api_token = os.getenv("HUGGINGFACE_API_TOKEN")
        self.huggingface_image_model = os.getenv(
            "HUGGINGFACE_IMAGE_MODEL", "CompVis/stable-diffusion-v1-4"
        )
        self.huggingface_audio_to_text_model = os.getenv(
            "HUGGINGFACE_AUDIO_TO_TEXT_MODEL"
        )
        self.sd_webui_url = os.getenv("SD_WEBUI_URL", "http://localhost:7860")
        self.sd_webui_auth = os.getenv("SD_WEBUI_AUTH")

        # Selenium browser settings
        self.selenium_web_browser = os.getenv("USE_WEB_BROWSER", "chrome")
        self.selenium_headless = os.getenv("HEADLESS_BROWSER", "True") == "True"

        # User agent header to use when making HTTP requests
        # Some websites might just completely deny request with an error code if
        # no user agent was found.
        self.user_agent = os.getenv(
            "USER_AGENT",
            "Mozilla/5.0 (Macintosh; Intel Mac OS X 10_15_4) AppleWebKit/537.36"
            " (KHTML, like Gecko) Chrome/83.0.4103.97 Safari/537.36",
        )
<<<<<<< HEAD

        self.redis_host = os.getenv("REDIS_HOST", "localhost")
=======
        self.redis_host = os.getenv("REDIS_HOST", None)
>>>>>>> b5e9dab8
        self.redis_port = os.getenv("REDIS_PORT", "6379")
        self.redis_password = os.getenv("REDIS_PASSWORD", "")
        self.wipe_redis_on_start = os.getenv("WIPE_REDIS_ON_START", "True") == "True"
        self.memory_index = os.getenv("MEMORY_INDEX", "auto-gpt")
        # Note that indexes must be created on db 0 in redis, this is not configurable.

        self.memory_backend = os.getenv("MEMORY_BACKEND", "local")

        self.plugins_dir = os.getenv("PLUGINS_DIR", "plugins")
        self.plugins: List[AutoGPTPluginTemplate] = []
        self.plugins_openai = []

        plugins_allowlist = os.getenv("ALLOWLISTED_PLUGINS")
        if plugins_allowlist:
            self.plugins_allowlist = plugins_allowlist.split(",")
        else:
            self.plugins_allowlist = []
        self.plugins_denylist = []

    def get_azure_deployment_id_for_model(self, model: str) -> str:
        """
        Returns the relevant deployment id for the model specified.

        Parameters:
            model(str): The model to map to the deployment id.

        Returns:
            The matching deployment id if found, otherwise an empty string.
        """
        if model == self.fast_llm_model:
            return self.azure_model_to_deployment_id_map[
                "fast_llm_model_deployment_id"
            ]  # type: ignore
        elif model == self.smart_llm_model:
            return self.azure_model_to_deployment_id_map[
                "smart_llm_model_deployment_id"
            ]  # type: ignore
        elif model == "text-embedding-ada-002":
            return self.azure_model_to_deployment_id_map[
                "embedding_model_deployment_id"
            ]  # type: ignore
        else:
            return ""

    AZURE_CONFIG_FILE = os.path.join(os.path.dirname(__file__), "../..", "azure.yaml")

    def load_azure_config(self, config_file: str = AZURE_CONFIG_FILE) -> None:
        """
        Loads the configuration parameters for Azure hosting from the specified file
          path as a yaml file.

        Parameters:
            config_file(str): The path to the config yaml file. DEFAULT: "../azure.yaml"

        Returns:
            None
        """
        with open(config_file) as file:
            config_params = yaml.load(file, Loader=yaml.FullLoader)
        self.openai_api_type = config_params.get("azure_api_type") or "azure"
        self.openai_api_base = config_params.get("azure_api_base") or ""
        self.openai_api_version = (
            config_params.get("azure_api_version") or "2023-03-15-preview"
        )
        self.azure_model_to_deployment_id_map = config_params.get("azure_model_map", {})

    def set_continuous_mode(self, value: bool) -> None:
        """Set the continuous mode value."""
        self.continuous_mode = value

    def set_continuous_limit(self, value: int) -> None:
        """Set the continuous limit value."""
        self.continuous_limit = value

    def set_speak_mode(self, value: bool) -> None:
        """Set the speak mode value."""
        self.speak_mode = value

    def set_fast_llm_model(self, value: str) -> None:
        """Set the fast LLM model value."""
        self.fast_llm_model = value

    def set_smart_llm_model(self, value: str) -> None:
        """Set the smart LLM model value."""
        self.smart_llm_model = value

    def set_fast_token_limit(self, value: int) -> None:
        """Set the fast token limit value."""
        self.fast_token_limit = value

    def set_smart_token_limit(self, value: int) -> None:
        """Set the smart token limit value."""
        self.smart_token_limit = value

    def set_browse_chunk_max_length(self, value: int) -> None:
        """Set the browse_website command chunk max length value."""
        self.browse_chunk_max_length = value

    def set_openai_api_key(self, value: str) -> None:
        """Set the OpenAI API key value."""
        self.openai_api_key = value

    def set_elevenlabs_api_key(self, value: str) -> None:
        """Set the ElevenLabs API key value."""
        self.elevenlabs_api_key = value

    def set_elevenlabs_voice_1_id(self, value: str) -> None:
        """Set the ElevenLabs Voice 1 ID value."""
        self.elevenlabs_voice_1_id = value

    def set_elevenlabs_voice_2_id(self, value: str) -> None:
        """Set the ElevenLabs Voice 2 ID value."""
        self.elevenlabs_voice_2_id = value

    def set_google_api_key(self, value: str) -> None:
        """Set the Google API key value."""
        self.google_api_key = value

    def set_custom_search_engine_id(self, value: str) -> None:
        """Set the custom search engine id value."""
        self.custom_search_engine_id = value

    def set_pinecone_api_key(self, value: str) -> None:
        """Set the Pinecone API key value."""
        self.pinecone_api_key = value

    def set_pinecone_region(self, value: str) -> None:
        """Set the Pinecone region value."""
        self.pinecone_region = value

    def set_debug_mode(self, value: bool) -> None:
        """Set the debug mode value."""
        self.debug_mode = value

    def set_plugins(self, value: list) -> None:
        """Set the plugins value."""
        self.plugins = value

    def set_temperature(self, value: int) -> None:
        """Set the temperature value."""
        self.temperature = value

    def set_memory_backend(self, name: str) -> None:
        """Set the memory backend name."""
        self.memory_backend = name


def check_openai_api_key() -> None:
    """Check if the OpenAI API key is set in config.py or as an environment variable."""
    cfg = Config()
    if not cfg.openai_api_key:
        print(
            Fore.RED
            + "Please set your OpenAI API key in .env or as an environment variable."
            + Fore.RESET
        )
<<<<<<< HEAD
        print("You can get your key from https://platform.openai.com/account/api-keys")
        exit(1)
=======
        # print("You can get your key from https://beta.openai.com/account/api-keys")
        # exit(1)
>>>>>>> b5e9dab8
<|MERGE_RESOLUTION|>--- conflicted
+++ resolved
@@ -1,20 +1,13 @@
 """Configuration class to store the state of bools for different scripts access."""
 import os
-<<<<<<< HEAD
 from typing import List
-=======
 from colorama import Fore
-# from autogpt.agent_manager import AgentManager
->>>>>>> b5e9dab8
 
 import openai
 import yaml
 from auto_gpt_plugin_template import AutoGPTPluginTemplate
 from colorama import Fore
 
-<<<<<<< HEAD
-from autogpt.singleton import Singleton
-=======
 from dotenv import load_dotenv
 
 def is_valid_int(value: str) -> bool:
@@ -33,7 +26,6 @@
         return False
 
 load_dotenv(verbose=True)
->>>>>>> b5e9dab8
 
 
 class Config():
@@ -54,11 +46,8 @@
         self.speak_mode = False
         self.skip_reprompt = False
         self.allow_downloads = False
-<<<<<<< HEAD
         self.skip_news = False
-=======
         self.agent_id = None
->>>>>>> b5e9dab8
 
         self.authorise_key = os.getenv("AUTHORISE_COMMAND_KEY", "y")
         self.exit_key = os.getenv("EXIT_KEY", "n")
@@ -72,13 +61,8 @@
             "BROWSE_SPACY_LANGUAGE_MODEL", "en_core_web_sm"
         )
 
-<<<<<<< HEAD
-        self.openai_api_key = os.getenv("OPENAI_API_KEY")
-        self.temperature = float(os.getenv("TEMPERATURE", "0"))
-=======
         self.openai_api_key = os.getenv("OPENAI_API_KEY") # type: ignore
         self.temperature = float(os.getenv("TEMPERATURE", "1"))
->>>>>>> b5e9dab8
         self.use_azure = os.getenv("USE_AZURE") == "True"
         self.execute_local_commands = (
             os.getenv("EXECUTE_LOCAL_COMMANDS", "False") == "True"
@@ -157,12 +141,8 @@
             "Mozilla/5.0 (Macintosh; Intel Mac OS X 10_15_4) AppleWebKit/537.36"
             " (KHTML, like Gecko) Chrome/83.0.4103.97 Safari/537.36",
         )
-<<<<<<< HEAD
-
-        self.redis_host = os.getenv("REDIS_HOST", "localhost")
-=======
+        
         self.redis_host = os.getenv("REDIS_HOST", None)
->>>>>>> b5e9dab8
         self.redis_port = os.getenv("REDIS_PORT", "6379")
         self.redis_password = os.getenv("REDIS_PASSWORD", "")
         self.wipe_redis_on_start = os.getenv("WIPE_REDIS_ON_START", "True") == "True"
@@ -319,10 +299,5 @@
             + "Please set your OpenAI API key in .env or as an environment variable."
             + Fore.RESET
         )
-<<<<<<< HEAD
-        print("You can get your key from https://platform.openai.com/account/api-keys")
-        exit(1)
-=======
         # print("You can get your key from https://beta.openai.com/account/api-keys")
-        # exit(1)
->>>>>>> b5e9dab8
+        # exit(1)