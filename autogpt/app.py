--- conflicted
+++ resolved
@@ -1,6 +1,5 @@
 """ Command and Control """
 import json
-<<<<<<< HEAD
 from typing import Dict, List, NoReturn, Union
 
 from autogpt.agent.agent_manager import AgentManager
@@ -16,30 +15,6 @@
 CFG = Config()
 AGENT_MANAGER = AgentManager()
 
-=======
-from typing import List, NoReturn, Union, Dict
-from autogpt.commands.evaluate_code import evaluate_code
-from autogpt.commands.google_search import google_official_search, google_search
-from autogpt.commands.improve_code import improve_code
-from autogpt.commands.write_tests import write_tests
-from autogpt.config import Config
-from autogpt.commands.image_gen import generate_image
-from autogpt.commands.audio_text import read_audio_from_file
-from autogpt.commands.web_requests import scrape_links, scrape_text
-from autogpt.commands.execute_code import execute_python_file, execute_shell
-from autogpt.commands.file_operations import (
-    append_to_file,
-    delete_file,
-    read_file,
-    search_files,
-    write_to_file,
-    download_file
-)
-from autogpt.memory import get_memory
-from autogpt.processing.text import summarize_text
-from autogpt.commands.git_operations import clone_repository
-from autogpt.commands.twitter import send_tweet
->>>>>>> b5e9dab8
 
 def is_valid_int(value: str) -> bool:
     """Check if the value is a valid integer
@@ -115,16 +90,12 @@
     return command_name
 
 
-<<<<<<< HEAD
 def execute_command(
     command_registry: CommandRegistry,
     command_name: str,
     arguments,
     prompt: PromptGenerator,
 ):
-=======
-def execute_command(command_name: str, arguments, cfg: Config):
->>>>>>> b5e9dab8
     """Execute the command and return the result
 
     Args:
@@ -132,7 +103,6 @@
         arguments (dict): The arguments for the command
 
     Returns:
-<<<<<<< HEAD
         str: The result of the command
     """
     try:
@@ -151,105 +121,6 @@
         # TODO: Change these to take in a file rather than pasted code, if
         # non-file is given, return instructions "Input should be a python
         # filepath, write your code to file and try again
-=======
-        str: The result of the command"""
-    memory = get_memory(cfg)
-
-    try:
-        command_name = map_command_synonyms(command_name)
-        if command_name == "google":
-            # Check if the Google API key is set and use the official search method
-            # If the API key is not set or has only whitespaces, use the unofficial
-            # search method
-            key = cfg.google_api_key
-            if key and key.strip() and key != "your-google-api-key":
-                google_result = google_official_search(arguments["input"])
-                return google_result
-            else:
-                google_result = google_search(arguments["input"])
-
-            # google_result can be a list or a string depending on the search results
-            if isinstance(google_result, list):
-                return google_result
-                safe_message = [google_result_single.encode('utf-8', 'ignore') for google_result_single in google_result]
-            else:
-                return google_result
-                safe_message = google_result.encode('utf-8', 'ignore')
-
-            return str(safe_message)
-        elif command_name == "memory_add":
-            return memory.add(arguments["string"])
-        # elif command_name == "start_agent":
-        #     return start_agent(
-        #         arguments["name"], arguments["task"], arguments["prompt"]
-        #     )
-        # elif command_name == "message_agent":
-        #     return message_agent(arguments["key"], arguments["message"])
-        # elif command_name == "list_agents":
-        #     return list_agents()
-        # elif command_name == "delete_agent":
-        #     return delete_agent(arguments["key"])
-        elif command_name == "get_text_summary":
-            return get_text_summary(arguments["url"], arguments["question"], cfg)
-        elif command_name == "get_hyperlinks":
-            return get_hyperlinks(arguments["url"])
-        # elif command_name == "clone_repository":
-        #     return clone_repository(
-        #         arguments["repository_url"], arguments["clone_path"]
-        #     )
-        elif command_name == "read_file":
-            return read_file(cfg.agent_id, arguments["file"])
-        elif command_name == "write_to_file":
-            return write_to_file(cfg.agent_id, arguments["file"], arguments["text"])
-        elif command_name == "append_to_file":
-            return append_to_file(cfg.agent_id, arguments["file"], arguments["text"])
-        elif command_name == "delete_file":
-            return delete_file(cfg.agent_id, arguments["file"])
-        elif command_name == "search_files":
-            return search_files(arguments["directory"])
-        elif command_name == "download_file":
-            if not cfg.allow_downloads:
-                return "Error: You do not have user authorization to download files locally."
-            return download_file(arguments["url"], arguments["file"])
-        elif command_name == "browse_website":
-            # links = get_hyperlinks(arguments["url"])
-            
-            # # if links is array
-            # if isinstance(links, list):
-            #     links = "\n".join(links)
-                
-            return get_text_summary(arguments["url"], arguments["question"], cfg)
-                # + "\n\nLinks:\n" + links
-            # return browse_website(arguments["url"], arguments["question"], cfg)
-        # TODO: Change these to take in a file rather than pasted code, if
-        # non-file is given, return instructions "Input should be a python
-        # filepath, write your code to file and try again"
-        elif command_name == "evaluate_code":
-            return evaluate_code(arguments["code"], cfg)
-        elif command_name == "improve_code":
-            return improve_code(arguments["suggestions"], arguments["code"], cfg)
-        elif command_name == "write_tests":
-            return write_tests(arguments["code"], arguments.get("focus"), cfg)
-        elif command_name == "execute_python_file":  # Add this command
-            return execute_python_file(arguments["file"])
-        elif command_name == "execute_shell":
-            if cfg.execute_local_commands:
-                return execute_shell(arguments["command_line"])
-            else:
-                return (
-                    "You are not allowed to run local shell commands. To execute"
-                    " shell commands, EXECUTE_LOCAL_COMMANDS must be set to 'True' "
-                    "in your config. Do not attempt to bypass the restriction."
-                )
-        # elif command_name == "read_audio_from_file":
-        #     return read_audio_from_file(arguments["file"])
-        # elif command_name == "generate_image":
-        #     return generate_image(arguments["prompt"])
-        # elif command_name == "send_tweet":
-        #     return send_tweet(arguments["text"])
-        elif command_name == "do_nothing":
-            return "No action performed."
->>>>>>> b5e9dab8
         elif command_name == "task_complete":
             return "Task complete."
         else:
@@ -268,17 +139,12 @@
         return f"Error: {str(e)}"
 
 
-<<<<<<< HEAD
 @command(
     "get_text_summary", "Get text summary", '"url": "<url>", "question": "<question>"'
 )
 @validate_url
 def get_text_summary(url: str, question: str) -> str:
     """Return the results of a Google search
-=======
-def get_text_summary(url: str, question: str, cfg: Config) -> str:
-    """Return the results of a google search
->>>>>>> b5e9dab8
 
     Args:
         url (str): The url to scrape
@@ -309,7 +175,6 @@
 def shutdown() -> NoReturn:
     """Shut down the program"""
     print("Shutting down...")
-<<<<<<< HEAD
     quit()
 
 
@@ -388,7 +253,4 @@
         str: A message indicating whether the agent was deleted or not
     """
     result = AGENT_MANAGER.delete_agent(key)
-    return f"Agent {key} deleted." if result else f"Agent {key} does not exist."
-=======
-    quit()
->>>>>>> b5e9dab8
+    return f"Agent {key} deleted." if result else f"Agent {key} does not exist."