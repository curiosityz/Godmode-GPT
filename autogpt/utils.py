import os

import requests
import yaml
from colorama import Fore
from git.repo import Repo

# Use readline if available (for clean_input)
try:
    import readline
except:
    pass

from autogpt.config import Config


def send_chat_message_to_user(report: str):
    cfg = Config()
    if not cfg.chat_messages_enabled:
        return
    for plugin in cfg.plugins:
        if not hasattr(plugin, "can_handle_report"):
            continue
        if not plugin.can_handle_report():
            continue
        plugin.report(report)


def clean_input(prompt: str = "", talk=False):
    try:
        cfg = Config()
        if cfg.chat_messages_enabled:
            for plugin in cfg.plugins:
                if not hasattr(plugin, "can_handle_user_input"):
                    continue
                if not plugin.can_handle_user_input(user_input=prompt):
                    continue
                plugin_response = plugin.user_input(user_input=prompt)
                if not plugin_response:
                    continue
                if plugin_response.lower() in [
                    "yes",
                    "yeah",
                    "y",
                    "ok",
                    "okay",
                    "sure",
                    "alright",
                ]:
                    return cfg.authorise_key
                elif plugin_response.lower() in [
                    "no",
                    "nope",
                    "n",
                    "negative",
                ]:
                    return cfg.exit_key
                return plugin_response

        # ask for input, default when just pressing Enter is y
        print("Asking user via keyboard...")
        answer = input(prompt)
        return answer
    except KeyboardInterrupt:
        print("You interrupted Auto-GPT")
        print("Quitting...")
        exit(0)


def validate_yaml_file(file: str):
    try:
        with open(file, encoding="utf-8") as fp:
            yaml.load(fp.read(), Loader=yaml.FullLoader)
    except FileNotFoundError:
        return (False, f"The file {Fore.CYAN}`{file}`{Fore.RESET} wasn't found")
    except yaml.YAMLError as e:
        return (
            False,
            f"There was an issue while trying to read with your AI Settings file: {e}",
        )

    return (True, f"Successfully validated {Fore.CYAN}`{file}`{Fore.RESET}!")


def readable_file_size(size, decimal_places=2):
    """Converts the given size in bytes to a readable format.
    Args:
        size: Size in bytes
        decimal_places (int): Number of decimal places to display
    """
<<<<<<< HEAD
    for unit in ["B", "KB", "MB", "GB", "TB"]:
=======
    unit = 'B'
    for unit in ['B', 'KB', 'MB', 'GB', 'TB']:
>>>>>>> b5e9dab8
        if size < 1024.0:
            break
        size /= 1024.0
    return f"{size:.{decimal_places}f} {unit}"


def get_bulletin_from_web():
    try:
        response = requests.get(
            "https://raw.githubusercontent.com/Significant-Gravitas/Auto-GPT/master/BULLETIN.md"
        )
        if response.status_code == 200:
            return response.text
    except requests.exceptions.RequestException:
        pass

    return ""


def get_current_git_branch() -> str:
    try:
        repo = Repo(search_parent_directories=True)
        branch = repo.active_branch
        return branch.name
    except:
        return ""


def get_latest_bulletin() -> str:
    exists = os.path.exists("CURRENT_BULLETIN.md")
    current_bulletin = ""
    if exists:
        current_bulletin = open("CURRENT_BULLETIN.md", "r", encoding="utf-8").read()
    new_bulletin = get_bulletin_from_web()
    is_new_news = new_bulletin != current_bulletin

    if new_bulletin and is_new_news:
        open("CURRENT_BULLETIN.md", "w", encoding="utf-8").write(new_bulletin)
        return f" {Fore.RED}::UPDATED:: {Fore.CYAN}{new_bulletin}{Fore.RESET}"
    return current_bulletin<|MERGE_RESOLUTION|>--- conflicted
+++ resolved
@@ -88,12 +88,8 @@
         size: Size in bytes
         decimal_places (int): Number of decimal places to display
     """
-<<<<<<< HEAD
+    unit = 'B'
     for unit in ["B", "KB", "MB", "GB", "TB"]:
-=======
-    unit = 'B'
-    for unit in ['B', 'KB', 'MB', 'GB', 'TB']:
->>>>>>> b5e9dab8
         if size < 1024.0:
             break
         size /= 1024.0
