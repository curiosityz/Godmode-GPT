import time
from random import shuffle

from openai.error import RateLimitError

from autogpt import token_counter
from autogpt.api_manager import ApiManager
from autogpt.config import Config
from autogpt.llm_utils import create_chat_completion
from autogpt.logs import logger
from autogpt.types.openai import Message


def create_chat_message(role, content) -> Message:
    """
    Create a chat message with the given role and content.

    Args:
    role (str): The role of the message sender, e.g., "system", "user", or "assistant".
    content (str): The content of the message.

    Returns:
    dict: A dictionary containing the role and content of the message.
    """
    return {"role": role, "content": content}


def generate_context(prompt, relevant_memory, full_message_history, model):
    current_context = [
        create_chat_message("system", prompt),
        create_chat_message(
            "system", f"The current time and date is {time.strftime('%c')}"
        ),
        create_chat_message(
            "system",
            f"This reminds you of these events from your past:\n{relevant_memory}\n\n",
        ),
    ]

    # Add messages from the full message history until we reach the token limit
    next_message_to_add_index = len(full_message_history) - 1
    insertion_index = len(current_context)
    # Count the currently used tokens
    current_tokens_used = token_counter.count_message_tokens(current_context, model)
    return (
        next_message_to_add_index,
        current_tokens_used,
        insertion_index,
        current_context,
    )


def chat_with_ai(
<<<<<<< HEAD
    agent, prompt, user_input, full_message_history, permanent_memory, token_limit
=======
    prompt, user_input, full_message_history, permanent_memory, token_limit, cfg: Config
>>>>>>> b5e9dab8
):
    """Interact with the OpenAI API, sending the prompt, user input, message history,
    and permanent memory."""
    while True:
        try:
            """
            Interact with the OpenAI API, sending the prompt, user input,
                message history, and permanent memory.

            Args:
                prompt (str): The prompt explaining the rules to the AI.
                user_input (str): The input from the user.
                full_message_history (list): The list of all messages sent between the
                    user and the AI.
                permanent_memory (Obj): The memory object containing the permanent
                  memory.
                token_limit (int): The maximum number of tokens allowed in the API call.

            Returns:
            str: The AI's response.
            """
            model = cfg.fast_llm_model  # TODO: Change model from hardcode to argument
            # Reserve 1000 tokens for the response

            # logger.debug(f"Token limit: {token_limit}")
            send_token_limit = token_limit - 1000
            if len(full_message_history) == 0:
                relevant_memory = ""
            else:
                recent_history = full_message_history[-5:]
                shuffle(recent_history)
                relevant_memories = permanent_memory.get_relevant(
                    str(recent_history), 5
                )
                if relevant_memories:
                    shuffle(relevant_memories)
                relevant_memory = str(relevant_memories)

            # logger.debug(f"Memory Stats: {permanent_memory.get_stats()}")

            (
                next_message_to_add_index,
                current_tokens_used,
                insertion_index,
                current_context,
            ) = generate_context(prompt, relevant_memory, full_message_history, model)

            while current_tokens_used > 2500:
                # remove memories until we are under 2500 tokens
                relevant_memory = relevant_memory[:-1]
                (
                    next_message_to_add_index,
                    current_tokens_used,
                    insertion_index,
                    current_context,
                ) = generate_context(
                    prompt, relevant_memory, full_message_history, model
                )

            current_tokens_used += token_counter.count_message_tokens(
                [create_chat_message("user", user_input)], model
            )  # Account for user input (appended later)

            while next_message_to_add_index >= 0:
                # print (f"CURRENT TOKENS USED: {current_tokens_used}")
                message_to_add = full_message_history[next_message_to_add_index]

                tokens_to_add = token_counter.count_message_tokens(
                    [message_to_add], model
                )
                if current_tokens_used + tokens_to_add > send_token_limit:
                    break

                # Add the most recent message to the start of the current context,
                #  after the two system prompts.
                current_context.insert(
                    insertion_index, full_message_history[next_message_to_add_index]
                )

                # Count the currently used tokens
                current_tokens_used += tokens_to_add

                # Move to the next most recent message in the full message history
                next_message_to_add_index -= 1

            api_manager = ApiManager()
            # inform the AI about its remaining budget (if it has one)
            if api_manager.get_total_budget() > 0.0:
                remaining_budget = (
                    api_manager.get_total_budget() - api_manager.get_total_cost()
                )
                if remaining_budget < 0:
                    remaining_budget = 0
                system_message = (
                    f"Your remaining API budget is ${remaining_budget:.3f}"
                    + (
                        " BUDGET EXCEEDED! SHUT DOWN!\n\n"
                        if remaining_budget == 0
                        else " Budget very nearly exceeded! Shut down gracefully!\n\n"
                        if remaining_budget < 0.005
                        else " Budget nearly exceeded. Finish up.\n\n"
                        if remaining_budget < 0.01
                        else "\n\n"
                    )
                )
                logger.debug(system_message)
                current_context.append(create_chat_message("system", system_message))

            # Append user input, the length of this is accounted for above
            current_context.extend([create_chat_message("user", user_input)])

            plugin_count = len(cfg.plugins)
            for i, plugin in enumerate(cfg.plugins):
                if not plugin.can_handle_on_planning():
                    continue
                plugin_response = plugin.on_planning(
                    agent.prompt_generator, current_context
                )
                if not plugin_response or plugin_response == "":
                    continue
                tokens_to_add = token_counter.count_message_tokens(
                    [create_chat_message("system", plugin_response)], model
                )
                if current_tokens_used + tokens_to_add > send_token_limit:
                    if cfg.debug_mode:
                        print("Plugin response too long, skipping:", plugin_response)
                        print("Plugins remaining at stop:", plugin_count - i)
                    break
                current_context.append(create_chat_message("system", plugin_response))

            # Calculate remaining tokens
            tokens_remaining = token_limit - current_tokens_used
            # assert tokens_remaining >= 0, "Tokens remaining is negative.
            # This should never happen, please submit a bug report at
            #  https://www.github.com/Torantulino/Auto-GPT"

            # Debug print the current context
            # logger.debug(f"Token limit: {token_limit}")
            # logger.debug(f"Send Token Count: {current_tokens_used}")
            # logger.debug(f"Tokens remaining for response: {tokens_remaining}")
            # logger.debug("------------ CONTEXT SENT TO AI ---------------")
            # for message in current_context:
            #     # Skip printing the prompt
            #     if message["role"] == "system" and message["content"] == prompt:
            #         continue
            #     logger.debug(f"{message['role'].capitalize()}: {message['content']}")
            #     logger.debug("")
            # logger.debug("----------- END OF CONTEXT ----------------")

            # TODO: use a model defined elsewhere, so that model can contain
            # temperature and other settings we care about
            assistant_reply = create_chat_completion(
                model=model,
                messages=current_context,
                max_tokens=tokens_remaining,
                cfg=cfg,
            )

            # Update full message history
            full_message_history.append(create_chat_message("user", user_input))
            full_message_history.append(
                create_chat_message("assistant", assistant_reply)
            )

            return assistant_reply
        except RateLimitError as e:
            # TODO: When we switch to langchain, this is built in
            print("Error: ", "API Rate Limit Reached. Waiting 10 seconds...")
            raise e
            # time.sleep(10)<|MERGE_RESOLUTION|>--- conflicted
+++ resolved
@@ -51,11 +51,7 @@
 
 
 def chat_with_ai(
-<<<<<<< HEAD
-    agent, prompt, user_input, full_message_history, permanent_memory, token_limit
-=======
-    prompt, user_input, full_message_history, permanent_memory, token_limit, cfg: Config
->>>>>>> b5e9dab8
+    agent, prompt, user_input, full_message_history, permanent_memory, token_limit, cfg: Config
 ):
     """Interact with the OpenAI API, sending the prompt, user input, message history,
     and permanent memory."""
